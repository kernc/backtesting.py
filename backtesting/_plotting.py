import os
import re
import sys
import warnings
from colorsys import hls_to_rgb, rgb_to_hls
from itertools import cycle, combinations
from functools import partial
from typing import Callable, List, Union

import numpy as np
import pandas as pd

from bokeh.colors import RGB
from bokeh.colors.named import (
    lime as BULL_COLOR,
    tomato as BEAR_COLOR
)
from bokeh.plotting import figure as _figure
from bokeh.models import (
    CrosshairTool,
    CustomJS,
    ColumnDataSource,
    NumeralTickFormatter,
    Span,
    HoverTool,
    Range1d,
    DatetimeTickFormatter,
    FuncTickFormatter,
    WheelZoomTool,
    LinearColorMapper,
)
from bokeh.io import output_notebook, output_file, show
from bokeh.io.state import curstate
from bokeh.layouts import gridplot
from bokeh.palettes import Category10
from bokeh.transform import factor_cmap

from backtesting._util import _data_period, _as_list, _Indicator

with open(os.path.join(os.path.dirname(__file__), 'autoscale_cb.js'),
          encoding='utf-8') as _f:
    _AUTOSCALE_JS_CALLBACK = _f.read()

IS_JUPYTER_NOTEBOOK = 'JPY_PARENT_PID' in os.environ

if IS_JUPYTER_NOTEBOOK:
    warnings.warn('Jupyter Notebook detected. '
                  'Setting Bokeh output to notebook. '
                  'This may not work in Jupyter clients without JavaScript '
                  'support (e.g. PyCharm, Spyder IDE). '
                  'Reset with `backtesting.set_bokeh_output(notebook=False)`.')
    output_notebook()


def set_bokeh_output(notebook=False):
    """
    Set Bokeh to output either to a file or Jupyter notebook.
    By default, Bokeh outputs to notebook if running from within
    notebook was detected.
    """
    global IS_JUPYTER_NOTEBOOK
    IS_JUPYTER_NOTEBOOK = notebook


def _windos_safe_filename(filename):
    if sys.platform.startswith('win'):
        return re.sub(r'[^a-zA-Z0-9,_-]', '_', filename.replace('=', '-'))
    return filename


def _bokeh_reset(filename=None):
    curstate().reset()
    if filename:
        if not filename.endswith('.html'):
            filename += '.html'
        output_file(filename, title=filename)
    elif IS_JUPYTER_NOTEBOOK:
        curstate().output_notebook()


def colorgen():
    yield from cycle(Category10[10])


def lightness(color, lightness=.94):
    rgb = np.array([color.r, color.g, color.b]) / 255
    h, _, s = rgb_to_hls(*rgb)
    rgb = np.array(hls_to_rgb(h, lightness, s)) * 255
    return RGB(*rgb)


_MAX_CANDLES = 10_000


def _maybe_resample_data(resample_rule, df, indicators, equity_data, trades):
    if isinstance(resample_rule, str):
        freq = resample_rule
    else:
        if resample_rule is False or len(df) <= _MAX_CANDLES:
            return df, indicators, equity_data, trades

        from_index = dict(day=-2, hour=-6, minute=1, second=0, millisecond=0,
                          microsecond=0, nanosecond=0)[df.index.resolution]
        FREQS = ('1T', '5T', '10T', '15T', '30T', '1H', '2H', '4H', '8H', '1D', '1W', '1M')
        freq = next((f for f in FREQS[from_index:]
                     if len(df.resample(f)) <= _MAX_CANDLES), FREQS[-1])
        warnings.warn(f"Data contains too many candlesticks to plot; downsampling to {freq!r}. "
                      "See `Backtest.plot(resample=...)`")

    from .lib import OHLCV_AGG, TRADES_AGG, _EQUITY_AGG
    df = df.resample(freq, label='right').agg(OHLCV_AGG).dropna()

    indicators = [_Indicator(i.df.resample(freq, label='right').mean()
                             .dropna().reindex(df.index).values.T,
                             **dict(i._opts, name=i.name,
                                    # Replace saved index with the resampled one
                                    index=df.index))
                  for i in indicators]
    assert not indicators or indicators[0].df.index.equals(df.index)

    equity_data = equity_data.resample(freq, label='right').agg(_EQUITY_AGG).dropna(how='all')
    assert equity_data.index.equals(df.index)

    def _weighted_returns(s, trades=trades):
        df = trades.loc[s.index]
        return ((df['Size'].abs() * df['ReturnPct']) / df['Size'].abs().sum()).sum()

    def _group_trades(column):
        def f(s, new_index=df.index.astype(np.int64), bars=trades[column]):
            if s.size:
                # Via int64 because on pandas recently broken datetime
                mean_time = int(bars.loc[s.index].view('i8').mean())
                new_bar_idx = new_index.get_loc(mean_time, method='nearest')
                return new_bar_idx
        return f

    if len(trades):  # Avoid pandas "resampling on Int64 index" error
        trades = trades.assign(count=1).resample(freq, on='ExitTime', label='right').agg(dict(
            TRADES_AGG,
            ReturnPct=_weighted_returns,
            count='sum',
            EntryBar=_group_trades('EntryTime'),
            ExitBar=_group_trades('ExitTime'),
        )).dropna()

    return df, indicators, equity_data, trades


def plot(*, results: pd.Series,
         df: pd.DataFrame,
         indicators: List[_Indicator],
         filename='', plot_width=None,
         plot_equity=True, plot_return=False, plot_pl=True,
         plot_volume=True, plot_drawdown=False,
         smooth_equity=False, relative_equity=True,
         superimpose=True, resample=True,
         reverse_indicators=True,
         show_legend=True, open_browser=True):
    """
    Like much of GUI code everywhere, this is a mess.
    """
    # We need to reset global Bokeh state, otherwise subsequent runs of
    # plot() contain some previous run's cruft data (was noticed when
    # TestPlot.test_file_size() test was failing).
    if not filename and not IS_JUPYTER_NOTEBOOK:
        filename = _windos_safe_filename(str(results._strategy))
    _bokeh_reset(filename)

    COLORS = [BEAR_COLOR, BULL_COLOR]
    BAR_WIDTH = .8

    assert df.index.equals(results['_equity_curve'].index)
    equity_data = results['_equity_curve'].copy(deep=False)
    trades = results['_trades']

    plot_volume = plot_volume and not df.Volume.isnull().all()
    plot_equity = plot_equity and not trades.empty
    plot_return = plot_return and not trades.empty
    plot_pl = plot_pl and not trades.empty
    is_datetime_index = isinstance(df.index, pd.DatetimeIndex)

    from .lib import OHLCV_AGG
    # ohlc df may contain many columns. We're only interested in, and pass on to Bokeh, these
    df = df[list(OHLCV_AGG.keys())].copy(deep=False)

    # Limit data to max_candles
    if is_datetime_index:
        df, indicators, equity_data, trades = _maybe_resample_data(
            resample, df, indicators, equity_data, trades)

    df.index.name = None  # Provides source name @index
    df['datetime'] = df.index  # Save original, maybe datetime index
    df = df.reset_index(drop=True)
    equity_data = equity_data.reset_index(drop=True)
    index = df.index

    new_bokeh_figure = partial(
        _figure,
        x_axis_type='linear',
        plot_width=plot_width,
        plot_height=400,
        tools="xpan,xwheel_zoom,box_zoom,undo,redo,reset,save",
        active_drag='xpan',
        active_scroll='xwheel_zoom')

    pad = (index[-1] - index[0]) / 20

    fig_ohlc = new_bokeh_figure(
        x_range=Range1d(index[0], index[-1],
                        min_interval=10,
                        bounds=(index[0] - pad,
                                index[-1] + pad)) if index.size > 1 else None)
    figs_above_ohlc, figs_below_ohlc = [], []

    source = ColumnDataSource(df)
    source.add((df.Close >= df.Open).values.astype(np.uint8).astype(str), 'inc')

    trade_source = ColumnDataSource(dict(
        index=trades['ExitBar'],
        datetime=trades['ExitTime'],
        exit_price=trades['ExitPrice'],
        size=trades['Size'],
        returns_positive=(trades['ReturnPct'] > 0).astype(int).astype(str),
    ))

    inc_cmap = factor_cmap('inc', COLORS, ['0', '1'])
    cmap = factor_cmap('returns_positive', COLORS, ['0', '1'])
    colors_darker = [lightness(BEAR_COLOR, .35),
                     lightness(BULL_COLOR, .35)]
    trades_cmap = factor_cmap('returns_positive', colors_darker, ['0', '1'])

    if is_datetime_index:
        fig_ohlc.xaxis.formatter = FuncTickFormatter(
            args=dict(axis=fig_ohlc.xaxis[0],
                      formatter=DatetimeTickFormatter(days=['%d %b', '%a %d'],
                                                      months=['%m/%Y', "%b'%y"]),
                      source=source),
            code='''
this.labels = this.labels || formatter.doFormat(ticks
                                                .map(i => source.data.datetime[i])
                                                .filter(t => t !== undefined));
return this.labels[index] || "";
        ''')

    NBSP = '\N{NBSP}' * 4
    ohlc_extreme_values = df[['High', 'Low']].copy(deep=False)
    ohlc_tooltips = [
        ('x, y', NBSP.join(('$index',
                            '$y{0,0.0[0000]}'))),
        ('OHLC', NBSP.join(('@Open{0,0.0[0000]}',
                            '@High{0,0.0[0000]}',
                            '@Low{0,0.0[0000]}',
                            '@Close{0,0.0[0000]}'))),
        ('Volume', '@Volume{0,0}')]

    def new_indicator_figure(**kwargs):
        kwargs.setdefault('plot_height', 90)
        fig = new_bokeh_figure(x_range=fig_ohlc.x_range,
                               active_scroll='xwheel_zoom',
                               active_drag='xpan',
                               **kwargs)
        fig.xaxis.visible = False
        fig.yaxis.minor_tick_line_color = None
        return fig

    def set_tooltips(fig, tooltips=(), vline=True, renderers=()):
        tooltips = list(tooltips)
        renderers = list(renderers)

        if is_datetime_index:
            formatters = {'@datetime': 'datetime'}
            tooltips = [("Date", "@datetime{%c}")] + tooltips
        else:
            formatters = {}
            tooltips = [("#", "@index")] + tooltips
        fig.add_tools(HoverTool(
            point_policy='follow_mouse',
            renderers=renderers, formatters=formatters,
            tooltips=tooltips, mode='vline' if vline else 'mouse'))

    def _plot_equity_section(is_return=False):
        """Equity section"""
        # Max DD Dur. line
        equity = equity_data['Equity'].copy()
        dd_end = equity_data['DrawdownDuration'].idxmax()
        if np.isnan(dd_end):
            dd_start = dd_end = equity.index[0]
        else:
            dd_start = equity[:dd_end].idxmax()
            # If DD not extending into the future, get exact point of intersection with equity
            if dd_end != equity.index[-1]:
                dd_end = np.interp(equity[dd_start],
                                   (equity[dd_end - 1], equity[dd_end]),
                                   (dd_end - 1, dd_end))

        if smooth_equity:
            interest_points = pd.Index([
                # Beginning and end
                equity.index[0], equity.index[-1],
                # Peak equity and peak DD
                equity.idxmax(), equity_data['DrawdownPct'].idxmax(),
                # Include max dd end points. Otherwise the MaxDD line looks amiss.
                dd_start, int(dd_end), min(int(dd_end + 1), equity.size - 1),
            ])
            select = pd.Index(trades['ExitBar']).union(interest_points)
            select = select.unique().dropna()
            equity = equity.iloc[select].reindex(equity.index)
            equity.interpolate(inplace=True)

        assert equity.index.equals(equity_data.index)

        if relative_equity:
            equity /= equity.iloc[0]
        if is_return:
            equity -= equity.iloc[0]

        yaxis_label = 'Return' if is_return else 'Equity'
        source_key = 'eq_return' if is_return else 'equity'
        source.add(equity, source_key)
        fig = new_indicator_figure(
            y_axis_label=yaxis_label,
            **({} if plot_drawdown else dict(plot_height=110)))

        # High-watermark drawdown dents
        fig.patch('index', 'equity_dd',
                  source=ColumnDataSource(dict(
                      index=np.r_[index, index[::-1]],
                      equity_dd=np.r_[equity, equity.cummax()[::-1]]
                  )),
                  fill_color='#ffffea', line_color='#ffcb66')

        # Equity line
        r = fig.line('index', source_key, source=source, line_width=1.5, line_alpha=1)
        if relative_equity:
            tooltip_format = f'@{source_key}{{+0,0.[000]%}}'
            tick_format = '0,0.[00]%'
            legend_format = '{:,.0f}%'
        else:
            tooltip_format = f'@{source_key}{{$ 0,0}}'
            tick_format = '$ 0.0 a'
            legend_format = '${:,.0f}'
        set_tooltips(fig, [(yaxis_label, tooltip_format)], renderers=[r])
        fig.yaxis.formatter = NumeralTickFormatter(format=tick_format)

        # Peaks
        argmax = equity.idxmax()
        fig.scatter(argmax, equity[argmax],
                    legend_label='Peak ({})'.format(
                        legend_format.format(equity[argmax] * (100 if relative_equity else 1))),
                    color='cyan', size=8)
        fig.scatter(index[-1], equity.values[-1],
                    legend_label='Final ({})'.format(
                        legend_format.format(equity.iloc[-1] * (100 if relative_equity else 1))),
                    color='blue', size=8)

        if not plot_drawdown:
            drawdown = equity_data['DrawdownPct']
            argmax = drawdown.idxmax()
            fig.scatter(argmax, equity[argmax],
                        legend_label='Max Drawdown (-{:.1f}%)'.format(100 * drawdown[argmax]),
                        color='red', size=8)
        dd_timedelta_label = df['datetime'].iloc[int(round(dd_end))] - df['datetime'].iloc[dd_start]
        fig.line([dd_start, dd_end], equity.iloc[dd_start],
                 line_color='red', line_width=2,
                 legend_label=f'Max Dd Dur. ({dd_timedelta_label})'
                 .replace(' 00:00:00', '')
                 .replace('(0 days ', '('))

        figs_above_ohlc.append(fig)

    def _plot_drawdown_section():
        """Drawdown section"""
        fig = new_indicator_figure(y_axis_label="Drawdown")
        drawdown = equity_data['DrawdownPct']
        argmax = drawdown.idxmax()
        source.add(drawdown, 'drawdown')
        r = fig.line('index', 'drawdown', source=source, line_width=1.3)
        fig.scatter(argmax, drawdown[argmax],
                    legend_label='Peak (-{:.1f}%)'.format(100 * drawdown[argmax]),
                    color='red', size=8)
        set_tooltips(fig, [('Drawdown', '@drawdown{-0.[0]%}')], renderers=[r])
        fig.yaxis.formatter = NumeralTickFormatter(format="-0.[0]%")
        return fig

    def _plot_pl_section():
        """Profit/Loss markers section"""
        fig = new_indicator_figure(y_axis_label="Profit / Loss")
        fig.add_layout(Span(location=0, dimension='width', line_color='#666666',
                            line_dash='dashed', line_width=1))
        returns_long = np.where(trades['Size'] > 0, trades['ReturnPct'], np.nan)
        returns_short = np.where(trades['Size'] < 0, trades['ReturnPct'], np.nan)
        size = trades['Size'].abs()
        size = np.interp(size, (size.min(), size.max()), (8, 20))
        trade_source.add(returns_long, 'returns_long')
        trade_source.add(returns_short, 'returns_short')
        trade_source.add(size, 'marker_size')
        if 'count' in trades:
            trade_source.add(trades['count'], 'count')
        r1 = fig.scatter('index', 'returns_long', source=trade_source, fill_color=cmap,
                         marker='triangle', line_color='black', size='marker_size')
        r2 = fig.scatter('index', 'returns_short', source=trade_source, fill_color=cmap,
                         marker='inverted_triangle', line_color='black', size='marker_size')
        tooltips = [("Size", "@size{0,0}")]
        if 'count' in trades:
            tooltips.append(("Count", "@count{0,0}"))
        set_tooltips(fig, tooltips + [("P/L", "@returns_long{+0.[000]%}")],
                     vline=False, renderers=[r1])
        set_tooltips(fig, tooltips + [("P/L", "@returns_short{+0.[000]%}")],
                     vline=False, renderers=[r2])
        fig.yaxis.formatter = NumeralTickFormatter(format="0.[00]%")
        return fig

    def _plot_volume_section():
        """Volume section"""
        fig = new_indicator_figure(y_axis_label="Volume")
        fig.xaxis.formatter = fig_ohlc.xaxis[0].formatter
        fig.xaxis.visible = True
        fig_ohlc.xaxis.visible = False  # Show only Volume's xaxis
        r = fig.vbar('index', BAR_WIDTH, 'Volume', source=source, color=inc_cmap)
        set_tooltips(fig, [('Volume', '@Volume{0.00 a}')], renderers=[r])
        fig.yaxis.formatter = NumeralTickFormatter(format="0 a")
        return fig

    def _plot_superimposed_ohlc():
        """Superimposed, downsampled vbars"""
        time_resolution = pd.DatetimeIndex(df['datetime']).resolution
        resample_rule = (superimpose if isinstance(superimpose, str) else
                         dict(day='M',
                              hour='D',
                              minute='H',
                              second='T',
                              millisecond='S').get(time_resolution))
        if not resample_rule:
            warnings.warn(
                f"'Can't superimpose OHLC data with rule '{resample_rule}'"
                f"(index datetime resolution: '{time_resolution}'). Skipping.",
                stacklevel=4)
            return

        df2 = (df.assign(_width=1).set_index('datetime')
               .resample(resample_rule, label='left')
               .agg(dict(OHLCV_AGG, _width='count')))

        # Check if resampling was downsampling; error on upsampling
        orig_freq = _data_period(df['datetime'])
        resample_freq = _data_period(df2.index)
        if resample_freq < orig_freq:
            raise ValueError('Invalid value for `superimpose`: Upsampling not supported.')
        if resample_freq == orig_freq:
            warnings.warn('Superimposed OHLC plot matches the original plot. Skipping.',
                          stacklevel=4)
            return

        df2.index = df2['_width'].cumsum().shift(1).fillna(0)
        df2.index += df2['_width'] / 2 - .5
        df2['_width'] -= .1  # Candles don't touch

        df2['inc'] = (df2.Close >= df2.Open).astype(int).astype(str)
        df2.index.name = None
        source2 = ColumnDataSource(df2)
        fig_ohlc.segment('index', 'High', 'index', 'Low', source=source2, color='#bbbbbb')
        colors_lighter = [lightness(BEAR_COLOR, .92),
                          lightness(BULL_COLOR, .92)]
        fig_ohlc.vbar('index', '_width', 'Open', 'Close', source=source2, line_color=None,
                      fill_color=factor_cmap('inc', colors_lighter, ['0', '1']))

    def _plot_ohlc():
        """Main OHLC bars"""
        fig_ohlc.segment('index', 'High', 'index', 'Low', source=source, color="black")
        r = fig_ohlc.vbar('index', BAR_WIDTH, 'Open', 'Close', source=source,
                          line_color="black", fill_color=inc_cmap)
        return r

    def _plot_ohlc_trades():
        """Trade entry / exit markers on OHLC plot"""
        trade_source.add(trades[['EntryBar', 'ExitBar']].values.tolist(), 'position_lines_xs')
        trade_source.add(trades[['EntryPrice', 'ExitPrice']].values.tolist(), 'position_lines_ys')
        fig_ohlc.multi_line(xs='position_lines_xs', ys='position_lines_ys',
                            source=trade_source, line_color=trades_cmap,
                            legend_label=f'Trades ({len(trades)})',
                            line_width=8, line_alpha=1, line_dash='dotted')

    def _plot_indicators():
        """Strategy indicators"""

        def _too_many_dims(value):
            assert value.ndim >= 2
            if value.ndim > 2:
                warnings.warn(f"Can't plot indicators with >2D ('{value.name}')",
                              stacklevel=5)
                return True
            return False

        class LegendStr(str):
            # The legend string is such a string that only matches
            # itself if it's the exact same object. This ensures
            # legend items are listed separately even when they have the
            # same string contents. Otherwise, Bokeh would always consider
            # equal strings as one and the same legend item.
            def __eq__(self, other):
                return self is other

        ohlc_colors = colorgen()
        indicator_figs = []

        for i, value in enumerate(indicators):
            value = np.atleast_2d(value)

            # Use .get()! A user might have assigned a Strategy.data-evolved
            # _Array without Strategy.I()
            if not value._opts.get('plot') or _too_many_dims(value):
                continue

            is_overlay = value._opts['overlay']
            is_scatter = value._opts['scatter']
            is_histogram = value._opts['histogram']
            if is_overlay:
                fig = fig_ohlc
            else:
                fig = new_indicator_figure()
                indicator_figs.append(fig)
            tooltips = []
            colors = value._opts['color']
            colors = colors and cycle(_as_list(colors)) or (
                cycle([next(ohlc_colors)]) if is_overlay else colorgen())
            legends = value._opts['legends']
            legends = legends and cycle(_as_list(legends))
            indicator_name = value.name
            legend_label = LegendStr(indicator_name)
<<<<<<< HEAD
=======
            indicator_max = value.df.max(axis='columns')
            indicator_min = value.df.min(axis='columns')
            source.add(indicator_max, f'indicator_{i}_range_max')
            source.add(indicator_min, f'indicator_{i}_range_min')
>>>>>>> e8b9dbcb
            for j, arr in enumerate(value, 1):
                color = next(colors)
                legend_label = next(legends) if legends is not None else legend_label
                source_name = f'{indicator_name}_{i}_{j}'
                if arr.dtype == bool:
                    arr = arr.astype(int)
                source.add(arr, source_name)
                tooltips.append(f'@{{{source_name}}}{{0,0.0[0000]}}')
                if is_overlay:
                    ohlc_extreme_values[source_name] = arr
                    if is_histogram:
                        fig.vbar('index', BAR_WIDTH, source_name, source=source,
                                 legend_label=legend_label, color=color)
                    elif is_scatter:
                        fig.scatter(
                            'index', source_name, source=source,
                            legend_label=legend_label, color=color,
                            line_color='black', fill_alpha=.8,
                            marker='circle', radius=BAR_WIDTH / 2 * 1.5)
                    else:
                        fig.line(
                            'index', source_name, source=source,
                            legend_label=legend_label, line_color=color,
                            line_width=1.3)
                else:
                    if is_histogram:
                        r = fig.vbar('index', BAR_WIDTH, source_name, source=source,
                                     legend_label=LegendStr(legend_label), color=color)
                    elif is_scatter:
                        r = fig.scatter(
                            'index', source_name, source=source,
                            legend_label=LegendStr(legend_label), color=color,
                            marker='circle', radius=BAR_WIDTH / 2 * .9)
                    else:
                        r = fig.line(
                            'index', source_name, source=source,
                            legend_label=LegendStr(legend_label), line_color=color,
                            line_width=1.3)
                    # Add dashed centerline just because
                    mean = float(pd.Series(arr).mean())
                    if not np.isnan(mean) and (abs(mean) < .1 or
                                               round(abs(mean), 1) == .5 or
                                               round(abs(mean), -1) in (50, 100, 200)):
                        fig.add_layout(Span(location=float(mean), dimension='width',
                                            line_color='#666666', line_dash='dashed',
                                            line_width=.5))
            if is_overlay:
                ohlc_tooltips.append((indicator_name, NBSP.join(tooltips)))
            else:
                set_tooltips(fig, [(indicator_name, NBSP.join(tooltips))],
                             vline=True, renderers=[r])
                # If the sole indicator line on this figure,
                # have the legend only contain text without the glyph
                if len(value) == 1:
                    fig.legend.glyph_width = 0
        return indicator_figs

    # Construct figure ...

    if plot_equity:
        _plot_equity_section()

    if plot_return:
        _plot_equity_section(is_return=True)

    if plot_drawdown:
        figs_above_ohlc.append(_plot_drawdown_section())

    if plot_pl:
        fig_pl = _plot_pl_section()
        figs_above_ohlc.append(fig_pl)

    if plot_volume:
        fig_volume = _plot_volume_section()
        figs_below_ohlc.append(fig_volume)

    if superimpose and is_datetime_index:
        _plot_superimposed_ohlc()

    ohlc_bars = _plot_ohlc()
    _plot_ohlc_trades()
    indicator_figs = _plot_indicators()
    if reverse_indicators:
        indicator_figs = indicator_figs[::-1]
    figs_below_ohlc.extend(indicator_figs)

    set_tooltips(fig_ohlc, ohlc_tooltips, vline=True, renderers=[ohlc_bars])

    source.add(ohlc_extreme_values.min(1), 'ohlc_low')
    source.add(ohlc_extreme_values.max(1), 'ohlc_high')

    custom_js_args = dict(ohlc_range=fig_ohlc.y_range,
                          source=source)
    if plot_pl:
        custom_js_args.update(pl_range=fig_pl.y_range)
    if plot_volume:
        custom_js_args.update(volume_range=fig_volume.y_range)
    indicator_ranges = {}
    for idx, indicator in enumerate(indicator_figs):
        indicator_range_key = f'indicator_{idx}_range'
        indicator_ranges.update({indicator_range_key: indicator.y_range})
    custom_js_args.update({'indicator_ranges': indicator_ranges})
    fig_ohlc.x_range.js_on_change('end', CustomJS(args=custom_js_args,
                                                  code=_AUTOSCALE_JS_CALLBACK))

    plots = figs_above_ohlc + [fig_ohlc] + figs_below_ohlc
    linked_crosshair = CrosshairTool(dimensions='both')

    for f in plots:
        if f.legend:
            f.legend.visible = show_legend
            f.legend.location = 'top_left'
            f.legend.border_line_width = 1
            f.legend.border_line_color = '#333333'
            f.legend.padding = 5
            f.legend.spacing = 0
            f.legend.margin = 0
            f.legend.label_text_font_size = '8pt'
            f.legend.click_policy = "hide"
        f.min_border_left = 0
        f.min_border_top = 3
        f.min_border_bottom = 6
        f.min_border_right = 10
        f.outline_line_color = '#666666'

        f.add_tools(linked_crosshair)
        wheelzoom_tool = next(wz for wz in f.tools if isinstance(wz, WheelZoomTool))
        wheelzoom_tool.maintain_focus = False

    kwargs = {}
    if plot_width is None:
        kwargs['sizing_mode'] = 'stretch_width'

    fig = gridplot(
        plots,
        ncols=1,
        toolbar_location='right',
        toolbar_options=dict(logo=None),
        merge_tools=True,
        **kwargs
    )
    show(fig, browser=None if open_browser else 'none')
    return fig


def plot_heatmaps(heatmap: pd.Series, agg: Union[Callable, str], ncols: int,
                  filename: str = '', plot_width: int = 1200, open_browser: bool = True):
    if not (isinstance(heatmap, pd.Series) and
            isinstance(heatmap.index, pd.MultiIndex)):
        raise ValueError('heatmap must be heatmap Series as returned by '
                         '`Backtest.optimize(..., return_heatmap=True)`')

    _bokeh_reset(filename)

    param_combinations = combinations(heatmap.index.names, 2)
    dfs = [heatmap.groupby(list(dims)).agg(agg).to_frame(name='_Value')
           for dims in param_combinations]
    plots = []
    cmap = LinearColorMapper(palette='Viridis256',
                             low=min(df.min().min() for df in dfs),
                             high=max(df.max().max() for df in dfs),
                             nan_color='white')
    for df in dfs:
        name1, name2 = df.index.names
        level1 = df.index.levels[0].astype(str).tolist()
        level2 = df.index.levels[1].astype(str).tolist()
        df = df.reset_index()
        df[name1] = df[name1].astype('str')
        df[name2] = df[name2].astype('str')

        fig = _figure(x_range=level1,
                      y_range=level2,
                      x_axis_label=name1,
                      y_axis_label=name2,
                      plot_width=plot_width // ncols,
                      plot_height=plot_width // ncols,
                      tools='box_zoom,reset,save',
                      tooltips=[(name1, '@' + name1),
                                (name2, '@' + name2),
                                ('Value', '@_Value{0.[000]}')])
        fig.grid.grid_line_color = None
        fig.axis.axis_line_color = None
        fig.axis.major_tick_line_color = None
        fig.axis.major_label_standoff = 0

        fig.rect(x=name1,
                 y=name2,
                 width=1,
                 height=1,
                 source=df,
                 line_color=None,
                 fill_color=dict(field='_Value',
                                 transform=cmap))
        plots.append(fig)

    fig = gridplot(
        plots,
        ncols=ncols,
        toolbar_options=dict(logo=None),
        toolbar_location='above',
        merge_tools=True,
    )

    show(fig, browser=None if open_browser else 'none')
    return fig<|MERGE_RESOLUTION|>--- conflicted
+++ resolved
@@ -527,13 +527,10 @@
             legends = legends and cycle(_as_list(legends))
             indicator_name = value.name
             legend_label = LegendStr(indicator_name)
-<<<<<<< HEAD
-=======
             indicator_max = value.df.max(axis='columns')
             indicator_min = value.df.min(axis='columns')
             source.add(indicator_max, f'indicator_{i}_range_max')
             source.add(indicator_min, f'indicator_{i}_range_min')
->>>>>>> e8b9dbcb
             for j, arr in enumerate(value, 1):
                 color = next(colors)
                 legend_label = next(legends) if legends is not None else legend_label
