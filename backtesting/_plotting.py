import os
import re
import sys
import warnings
from colorsys import hls_to_rgb, rgb_to_hls
from itertools import cycle, combinations
from functools import partial
from typing import Callable, List, Union

import numpy as np
import pandas as pd

from bokeh.colors import RGB
from bokeh.colors.named import (
    lime as BULL_COLOR,
    tomato as BEAR_COLOR
)
from bokeh.plotting import figure as _figure
from bokeh.models import (
    CrosshairTool,
    CustomJS,
    ColumnDataSource,
    NumeralTickFormatter,
    Span,
    HoverTool,
    Range1d,
    DatetimeTickFormatter,
    FuncTickFormatter,
    WheelZoomTool,
    LinearColorMapper,
)
from bokeh.io import output_notebook, output_file, show
from bokeh.io.state import curstate
from bokeh.layouts import gridplot
from bokeh.palettes import Category10
from bokeh.transform import factor_cmap

from backtesting._util import _data_period, _as_list, _Indicator

with open(os.path.join(os.path.dirname(__file__), 'autoscale_cb.js'),
          encoding='utf-8') as _f:
    _AUTOSCALE_JS_CALLBACK = _f.read()

IS_JUPYTER_NOTEBOOK = 'JPY_PARENT_PID' in os.environ

if IS_JUPYTER_NOTEBOOK:
    warnings.warn('Jupyter Notebook detected. '
                  'Setting Bokeh output to notebook. '
                  'This may not work in Jupyter clients without JavaScript '
                  'support (e.g. PyCharm, Spyder IDE). '
                  'Reset with `backtesting.set_bokeh_output(notebook=False)`.')
    output_notebook()


def set_bokeh_output(notebook=False):
    """
    Set Bokeh to output either to a file or Jupyter notebook.
    By default, Bokeh outputs to notebook if running from within
    notebook was detected.
    """
    global IS_JUPYTER_NOTEBOOK
    IS_JUPYTER_NOTEBOOK = notebook


def _windos_safe_filename(filename):
    if sys.platform.startswith('win'):
        return re.sub(r'[^a-zA-Z0-9,_-]', '_', filename.replace('=', '-'))
    return filename


def _bokeh_reset(filename=None):
    curstate().reset()
    if filename:
        if not filename.endswith('.html'):
            filename += '.html'
        output_file(filename, title=filename)
    elif IS_JUPYTER_NOTEBOOK:
        curstate().output_notebook()


def colorgen():
    yield from cycle(Category10[10])


def lightness(color, lightness=.94):
    rgb = np.array([color.r, color.g, color.b]) / 255
    h, _, s = rgb_to_hls(*rgb)
    rgb = np.array(hls_to_rgb(h, lightness, s)) * 255
    return RGB(*rgb)


_MAX_CANDLES = 10_000


def _maybe_resample_data(resample_rule, df, indicators, equity_data, trades):
    if isinstance(resample_rule, str):
        freq = resample_rule
    else:
        if resample_rule is False or len(df) <= _MAX_CANDLES:
            return df, indicators, equity_data, trades

        from_index = dict(day=-2, hour=-6, minute=1, second=0, millisecond=0,
                          microsecond=0, nanosecond=0)[df.index.resolution]
        FREQS = ('1T', '5T', '10T', '15T', '30T', '1H', '2H', '4H', '8H', '1D', '1W', '1M')
        freq = next((f for f in FREQS[from_index:]
                     if len(df.resample(f)) <= _MAX_CANDLES), FREQS[-1])
        warnings.warn(f"Data contains too many candlesticks to plot; downsampling to {freq!r}. "
                      "See `Backtest.plot(resample=...)`")

    from .lib import OHLCV_AGG, TRADES_AGG, _EQUITY_AGG
    df = df.resample(freq, label='right').agg(OHLCV_AGG).dropna()

    indicators = [_Indicator(i.df.resample(freq, label='right').mean()
                             .dropna().reindex(df.index).values.T,
                             **dict(i._opts, name=i.name,
                                    # Replace saved index with the resampled one
                                    index=df.index))
                  for i in indicators]
    assert not indicators or indicators[0].df.index.equals(df.index)

    equity_data = equity_data.resample(freq, label='right').agg(_EQUITY_AGG).dropna(how='all')
    assert equity_data.index.equals(df.index)

    def _weighted_returns(s, trades=trades):
        df = trades.loc[s.index]
        return ((df['Size'].abs() * df['ReturnPct']) / df['Size'].abs().sum()).sum()

    def _group_trades(column):
        def f(s, new_index=df.index.astype(np.int64), bars=trades[column]):
            if s.size:
                # Via int64 because on pandas recently broken datetime
                mean_time = int(bars.loc[s.index].view('i8').mean())
                new_bar_idx = new_index.get_loc(mean_time, method='nearest')
                return new_bar_idx
        return f

    if len(trades):  # Avoid pandas "resampling on Int64 index" error
        trades = trades.assign(count=1).resample(freq, on='ExitTime', label='right').agg(dict(
            TRADES_AGG,
            ReturnPct=_weighted_returns,
            count='sum',
            EntryBar=_group_trades('EntryTime'),
            ExitBar=_group_trades('ExitTime'),
        )).dropna()

    return df, indicators, equity_data, trades


def plot(*, results: pd.Series,
         df: pd.DataFrame,
         indicators: List[_Indicator],
         filename='', plot_width=None,
         plot_equity=True, plot_return=False, plot_pl=True,
         plot_volume=True, plot_drawdown=False,
         smooth_equity=False, relative_equity=True,
         superimpose=True, resample=True,
         reverse_indicators=True,
         show_legend=True, open_browser=True):
    """
    Like much of GUI code everywhere, this is a mess.
    """
    # We need to reset global Bokeh state, otherwise subsequent runs of
    # plot() contain some previous run's cruft data (was noticed when
    # TestPlot.test_file_size() test was failing).
    if not filename and not IS_JUPYTER_NOTEBOOK:
        filename = _windos_safe_filename(str(results._strategy))
    _bokeh_reset(filename)

    COLORS = [BEAR_COLOR, BULL_COLOR]
    BAR_WIDTH = .8

    assert df.index.equals(results['_equity_curve'].index)
    equity_data = results['_equity_curve'].copy(deep=False)
    trades = results['_trades']

    plot_volume = plot_volume and not df.Volume.isnull().all()
    plot_equity = plot_equity and not trades.empty
    plot_return = plot_return and not trades.empty
    plot_pl = plot_pl and not trades.empty
    is_datetime_index = isinstance(df.index, pd.DatetimeIndex)

    from .lib import OHLCV_AGG
    # ohlc df may contain many columns. We're only interested in, and pass on to Bokeh, these
    df = df[list(OHLCV_AGG.keys())].copy(deep=False)

    # Limit data to max_candles
    if is_datetime_index:
        df, indicators, equity_data, trades = _maybe_resample_data(
            resample, df, indicators, equity_data, trades)

    df.index.name = None  # Provides source name @index
    df['datetime'] = df.index  # Save original, maybe datetime index
    df = df.reset_index(drop=True)
    equity_data = equity_data.reset_index(drop=True)
    index = df.index

    new_bokeh_figure = partial(
        _figure,
        x_axis_type='linear',
        plot_width=plot_width,
        plot_height=400,
        tools="xpan,xwheel_zoom,box_zoom,undo,redo,reset,save",
        active_drag='xpan',
        active_scroll='xwheel_zoom')

    pad = (index[-1] - index[0]) / 20

    fig_ohlc = new_bokeh_figure(
        x_range=Range1d(index[0], index[-1],
                        min_interval=10,
                        bounds=(index[0] - pad,
                                index[-1] + pad)) if index.size > 1 else None)
    figs_above_ohlc, figs_below_ohlc = [], []

    source = ColumnDataSource(df)
    source.add((df.Close >= df.Open).values.astype(np.uint8).astype(str), 'inc')

    trade_source = ColumnDataSource(dict(
        index=trades['ExitBar'],
        datetime=trades['ExitTime'],
        exit_price=trades['ExitPrice'],
        size=trades['Size'],
        returns_positive=(trades['ReturnPct'] > 0).astype(int).astype(str),
    ))

    inc_cmap = factor_cmap('inc', COLORS, ['0', '1'])
    cmap = factor_cmap('returns_positive', COLORS, ['0', '1'])
    colors_darker = [lightness(BEAR_COLOR, .35),
                     lightness(BULL_COLOR, .35)]
    trades_cmap = factor_cmap('returns_positive', colors_darker, ['0', '1'])

    if is_datetime_index:
        fig_ohlc.xaxis.formatter = FuncTickFormatter(
            args=dict(axis=fig_ohlc.xaxis[0],
                      formatter=DatetimeTickFormatter(days=['%d %b', '%a %d'],
                                                      months=['%m/%Y', "%b'%y"]),
                      source=source),
            code='''
this.labels = this.labels || formatter.doFormat(ticks
                                                .map(i => source.data.datetime[i])
                                                .filter(t => t !== undefined));
return this.labels[index] || "";
        ''')

    NBSP = '\N{NBSP}' * 4
    ohlc_extreme_values = df[['High', 'Low']].copy(deep=False)
    ohlc_tooltips = [
        ('x, y', NBSP.join(('$index',
                            '$y{0,0.0[0000]}'))),
        ('OHLC', NBSP.join(('@Open{0,0.0[0000]}',
                            '@High{0,0.0[0000]}',
                            '@Low{0,0.0[0000]}',
                            '@Close{0,0.0[0000]}'))),
        ('Volume', '@Volume{0,0}')]

    def new_indicator_figure(**kwargs):
        kwargs.setdefault('plot_height', 90)
        fig = new_bokeh_figure(x_range=fig_ohlc.x_range,
                               active_scroll='xwheel_zoom',
                               active_drag='xpan',
                               **kwargs)
        fig.xaxis.visible = False
        fig.yaxis.minor_tick_line_color = None
        return fig

    def set_tooltips(fig, tooltips=(), vline=True, renderers=()):
        tooltips = list(tooltips)
        renderers = list(renderers)

        if is_datetime_index:
            formatters = {'@datetime': 'datetime'}
            tooltips = [("Date", "@datetime{%c}")] + tooltips
        else:
            formatters = {}
            tooltips = [("#", "@index")] + tooltips
        fig.add_tools(HoverTool(
            point_policy='follow_mouse',
            renderers=renderers, formatters=formatters,
            tooltips=tooltips, mode='vline' if vline else 'mouse'))

    def _plot_equity_section(is_return=False):
        """Equity section"""
        # Max DD Dur. line
        equity = equity_data['Equity'].copy()
        dd_end = equity_data['DrawdownDuration'].idxmax()
        if np.isnan(dd_end):
            dd_start = dd_end = equity.index[0]
        else:
            dd_start = equity[:dd_end].idxmax()
            # If DD not extending into the future, get exact point of intersection with equity
            if dd_end != equity.index[-1]:
                dd_end = np.interp(equity[dd_start],
                                   (equity[dd_end - 1], equity[dd_end]),
                                   (dd_end - 1, dd_end))

        if smooth_equity:
            interest_points = pd.Index([
                # Beginning and end
                equity.index[0], equity.index[-1],
                # Peak equity and peak DD
                equity.idxmax(), equity_data['DrawdownPct'].idxmax(),
                # Include max dd end points. Otherwise the MaxDD line looks amiss.
                dd_start, int(dd_end), min(int(dd_end + 1), equity.size - 1),
            ])
            select = pd.Index(trades['ExitBar']).union(interest_points)
            select = select.unique().dropna()
            equity = equity.iloc[select].reindex(equity.index)
            equity.interpolate(inplace=True)

        assert equity.index.equals(equity_data.index)

        if relative_equity:
            equity /= equity.iloc[0]
        if is_return:
            equity -= equity.iloc[0]

        yaxis_label = 'Return' if is_return else 'Equity'
        source_key = 'eq_return' if is_return else 'equity'
        source.add(equity, source_key)
        fig = new_indicator_figure(
            y_axis_label=yaxis_label,
            **({} if plot_drawdown else dict(plot_height=110)))

        # High-watermark drawdown dents
        fig.patch('index', 'equity_dd',
                  source=ColumnDataSource(dict(
                      index=np.r_[index, index[::-1]],
                      equity_dd=np.r_[equity, equity.cummax()[::-1]]
                  )),
                  fill_color='#ffffea', line_color='#ffcb66')

        # Equity line
        r = fig.line('index', source_key, source=source, line_width=1.5, line_alpha=1)
        if relative_equity:
            tooltip_format = f'@{source_key}{{+0,0.[000]%}}'
            tick_format = '0,0.[00]%'
            legend_format = '{:,.0f}%'
        else:
            tooltip_format = f'@{source_key}{{$ 0,0}}'
            tick_format = '$ 0.0 a'
            legend_format = '${:,.0f}'
        set_tooltips(fig, [(yaxis_label, tooltip_format)], renderers=[r])
        fig.yaxis.formatter = NumeralTickFormatter(format=tick_format)

        # Peaks
        argmax = equity.idxmax()
        fig.scatter(argmax, equity[argmax],
                    legend_label='Peak ({})'.format(
                        legend_format.format(equity[argmax] * (100 if relative_equity else 1))),
                    color='cyan', size=8)
        fig.scatter(index[-1], equity.values[-1],
                    legend_label='Final ({})'.format(
                        legend_format.format(equity.iloc[-1] * (100 if relative_equity else 1))),
                    color='blue', size=8)

        if not plot_drawdown:
            drawdown = equity_data['DrawdownPct']
            argmax = drawdown.idxmax()
            fig.scatter(argmax, equity[argmax],
                        legend_label='Max Drawdown (-{:.1f}%)'.format(100 * drawdown[argmax]),
                        color='red', size=8)
        dd_timedelta_label = df['datetime'].iloc[int(round(dd_end))] - df['datetime'].iloc[dd_start]
        fig.line([dd_start, dd_end], equity.iloc[dd_start],
                 line_color='red', line_width=2,
                 legend_label=f'Max Dd Dur. ({dd_timedelta_label})'
                 .replace(' 00:00:00', '')
                 .replace('(0 days ', '('))

        figs_above_ohlc.append(fig)

    def _plot_drawdown_section():
        """Drawdown section"""
        fig = new_indicator_figure(y_axis_label="Drawdown")
        drawdown = equity_data['DrawdownPct']
        argmax = drawdown.idxmax()
        source.add(drawdown, 'drawdown')
        r = fig.line('index', 'drawdown', source=source, line_width=1.3)
        fig.scatter(argmax, drawdown[argmax],
                    legend_label='Peak (-{:.1f}%)'.format(100 * drawdown[argmax]),
                    color='red', size=8)
        set_tooltips(fig, [('Drawdown', '@drawdown{-0.[0]%}')], renderers=[r])
        fig.yaxis.formatter = NumeralTickFormatter(format="-0.[0]%")
        return fig

    def _plot_pl_section():
        """Profit/Loss markers section"""
        fig = new_indicator_figure(y_axis_label="Profit / Loss")
        fig.add_layout(Span(location=0, dimension='width', line_color='#666666',
                            line_dash='dashed', line_width=1))
        returns_long = np.where(trades['Size'] > 0, trades['ReturnPct'], np.nan)
        returns_short = np.where(trades['Size'] < 0, trades['ReturnPct'], np.nan)
        size = trades['Size'].abs()
        size = np.interp(size, (size.min(), size.max()), (8, 20))
        trade_source.add(returns_long, 'returns_long')
        trade_source.add(returns_short, 'returns_short')
        trade_source.add(size, 'marker_size')
        if 'count' in trades:
            trade_source.add(trades['count'], 'count')
        r1 = fig.scatter('index', 'returns_long', source=trade_source, fill_color=cmap,
                         marker='triangle', line_color='black', size='marker_size')
        r2 = fig.scatter('index', 'returns_short', source=trade_source, fill_color=cmap,
                         marker='inverted_triangle', line_color='black', size='marker_size')
        tooltips = [("Size", "@size{0,0}")]
        if 'count' in trades:
            tooltips.append(("Count", "@count{0,0}"))
        set_tooltips(fig, tooltips + [("P/L", "@returns_long{+0.[000]%}")],
                     vline=False, renderers=[r1])
        set_tooltips(fig, tooltips + [("P/L", "@returns_short{+0.[000]%}")],
                     vline=False, renderers=[r2])
        fig.yaxis.formatter = NumeralTickFormatter(format="0.[00]%")
        return fig

    def _plot_volume_section():
        """Volume section"""
        fig = new_indicator_figure(y_axis_label="Volume")
        fig.xaxis.formatter = fig_ohlc.xaxis[0].formatter
        fig.xaxis.visible = True
        fig_ohlc.xaxis.visible = False  # Show only Volume's xaxis
        r = fig.vbar('index', BAR_WIDTH, 'Volume', source=source, color=inc_cmap)
        set_tooltips(fig, [('Volume', '@Volume{0.00 a}')], renderers=[r])
        fig.yaxis.formatter = NumeralTickFormatter(format="0 a")
        return fig

    def _plot_superimposed_ohlc():
        """Superimposed, downsampled vbars"""
        time_resolution = pd.DatetimeIndex(df['datetime']).resolution
        resample_rule = (superimpose if isinstance(superimpose, str) else
                         dict(day='M',
                              hour='D',
                              minute='H',
                              second='T',
                              millisecond='S').get(time_resolution))
        if not resample_rule:
            warnings.warn(
                f"'Can't superimpose OHLC data with rule '{resample_rule}'"
                f"(index datetime resolution: '{time_resolution}'). Skipping.",
                stacklevel=4)
            return

        df2 = (df.assign(_width=1).set_index('datetime')
               .resample(resample_rule, label='left')
               .agg(dict(OHLCV_AGG, _width='count')))

        # Check if resampling was downsampling; error on upsampling
        orig_freq = _data_period(df['datetime'])
        resample_freq = _data_period(df2.index)
        if resample_freq < orig_freq:
            raise ValueError('Invalid value for `superimpose`: Upsampling not supported.')
        if resample_freq == orig_freq:
            warnings.warn('Superimposed OHLC plot matches the original plot. Skipping.',
                          stacklevel=4)
            return

        df2.index = df2['_width'].cumsum().shift(1).fillna(0)
        df2.index += df2['_width'] / 2 - .5
        df2['_width'] -= .1  # Candles don't touch

        df2['inc'] = (df2.Close >= df2.Open).astype(int).astype(str)
        df2.index.name = None
        source2 = ColumnDataSource(df2)
        fig_ohlc.segment('index', 'High', 'index', 'Low', source=source2, color='#bbbbbb')
        colors_lighter = [lightness(BEAR_COLOR, .92),
                          lightness(BULL_COLOR, .92)]
        fig_ohlc.vbar('index', '_width', 'Open', 'Close', source=source2, line_color=None,
                      fill_color=factor_cmap('inc', colors_lighter, ['0', '1']))

    def _plot_ohlc():
        """Main OHLC bars"""
        fig_ohlc.segment('index', 'High', 'index', 'Low', source=source, color="black")
        r = fig_ohlc.vbar('index', BAR_WIDTH, 'Open', 'Close', source=source,
                          line_color="black", fill_color=inc_cmap)
        return r

    def _plot_ohlc_trades():
        """Trade entry / exit markers on OHLC plot"""
        trade_source.add(trades[['EntryBar', 'ExitBar']].values.tolist(), 'position_lines_xs')
        trade_source.add(trades[['EntryPrice', 'ExitPrice']].values.tolist(), 'position_lines_ys')
        fig_ohlc.multi_line(xs='position_lines_xs', ys='position_lines_ys',
                            source=trade_source, line_color=trades_cmap,
                            legend_label=f'Trades ({len(trades)})',
                            line_width=8, line_alpha=1, line_dash='dotted')

    def _plot_indicators():
        """Strategy indicators"""

        def _too_many_dims(value):
            assert value.ndim >= 2
            if value.ndim > 2:
                warnings.warn(f"Can't plot indicators with >2D ('{value.name}')",
                              stacklevel=5)
                return True
            return False

        class LegendStr(str):
            # The legend string is such a string that only matches
            # itself if it's the exact same object. This ensures
            # legend items are listed separately even when they have the
            # same string contents. Otherwise, Bokeh would always consider
            # equal strings as one and the same legend item.
            def __eq__(self, other):
                return self is other

        ohlc_colors = colorgen()
        indicator_figs = []

        for i, value in enumerate(indicators):
            value = np.atleast_2d(value)

            # Use .get()! A user might have assigned a Strategy.data-evolved
            # _Array without Strategy.I()
            if not value._opts.get('plot') or _too_many_dims(value):
                continue

            is_overlay = value._opts['overlay']
            is_scatter = value._opts['scatter']
            is_histogram = value._opts['histogram']
            if is_overlay:
                fig = fig_ohlc
            else:
                fig = new_indicator_figure()
                indicator_figs.append(fig)
            tooltips = []
            colors = value._opts['color']
            colors = colors and cycle(_as_list(colors)) or (
                cycle([next(ohlc_colors)]) if is_overlay else colorgen())
<<<<<<< HEAD
            legends = value._opts['legends']
            legends = legends and cycle(_as_list(legends))
            indicator_name = value.name
            legend_label = LegendStr(indicator_name)
=======
            legend_label = LegendStr(value.name)
            indicator_max = value.df.max(axis='columns')
            indicator_min = value.df.min(axis='columns')
            source.add(indicator_max, f'indicator_{i}_range_max')
            source.add(indicator_min, f'indicator_{i}_range_min')
>>>>>>> ad4fd6ef
            for j, arr in enumerate(value, 1):
                color = next(colors)
                legend_label = next(legends) if legends is not None else legend_label
                source_name = f'{indicator_name}_{i}_{j}'
                if arr.dtype == bool:
                    arr = arr.astype(int)
                source.add(arr, source_name)
                tooltips.append(f'@{{{source_name}}}{{0,0.0[0000]}}')
                if is_overlay:
                    ohlc_extreme_values[source_name] = arr
                    if is_histogram:
                        fig.vbar('index', BAR_WIDTH, source_name, source=source,
                                 legend_label=legend_label, color=color)
                    elif is_scatter:
                        fig.scatter(
                            'index', source_name, source=source,
                            legend_label=legend_label, color=color,
                            line_color='black', fill_alpha=.8,
                            marker='circle', radius=BAR_WIDTH / 2 * 1.5)
                    else:
                        fig.line(
                            'index', source_name, source=source,
                            legend_label=legend_label, line_color=color,
                            line_width=1.3)
                else:
                    if is_histogram:
                        r = fig.vbar('index', BAR_WIDTH, source_name, source=source,
                                     legend_label=LegendStr(legend_label), color=color)
                    elif is_scatter:
                        r = fig.scatter(
                            'index', source_name, source=source,
                            legend_label=LegendStr(legend_label), color=color,
                            marker='circle', radius=BAR_WIDTH / 2 * .9)
                    else:
                        r = fig.line(
                            'index', source_name, source=source,
                            legend_label=LegendStr(legend_label), line_color=color,
                            line_width=1.3)
                    # Add dashed centerline just because
                    mean = float(pd.Series(arr).mean())
                    if not np.isnan(mean) and (abs(mean) < .1 or
                                               round(abs(mean), 1) == .5 or
                                               round(abs(mean), -1) in (50, 100, 200)):
                        fig.add_layout(Span(location=float(mean), dimension='width',
                                            line_color='#666666', line_dash='dashed',
                                            line_width=.5))
            if is_overlay:
                ohlc_tooltips.append((indicator_name, NBSP.join(tooltips)))
            else:
                set_tooltips(fig, [(indicator_name, NBSP.join(tooltips))],
                             vline=True, renderers=[r])
                # If the sole indicator line on this figure,
                # have the legend only contain text without the glyph
                if len(value) == 1:
                    fig.legend.glyph_width = 0
        return indicator_figs

    # Construct figure ...

    if plot_equity:
        _plot_equity_section()

    if plot_return:
        _plot_equity_section(is_return=True)

    if plot_drawdown:
        figs_above_ohlc.append(_plot_drawdown_section())

    if plot_pl:
        fig_pl = _plot_pl_section()
        figs_above_ohlc.append(fig_pl)

    if plot_volume:
        fig_volume = _plot_volume_section()
        figs_below_ohlc.append(fig_volume)

    if superimpose and is_datetime_index:
        _plot_superimposed_ohlc()

    ohlc_bars = _plot_ohlc()
    _plot_ohlc_trades()
    indicator_figs = _plot_indicators()
    if reverse_indicators:
        indicator_figs = indicator_figs[::-1]
    figs_below_ohlc.extend(indicator_figs)

    set_tooltips(fig_ohlc, ohlc_tooltips, vline=True, renderers=[ohlc_bars])

    source.add(ohlc_extreme_values.min(1), 'ohlc_low')
    source.add(ohlc_extreme_values.max(1), 'ohlc_high')

    custom_js_args = dict(ohlc_range=fig_ohlc.y_range,
                          source=source)
    if plot_pl:
        custom_js_args.update(pl_range=fig_pl.y_range)
    if plot_volume:
        custom_js_args.update(volume_range=fig_volume.y_range)
    indicator_ranges = {}
    for idx, indicator in enumerate(indicator_figs):
        indicator_range_key = f'indicator_{idx}_range'
        indicator_ranges.update({indicator_range_key: indicator.y_range})
    custom_js_args.update({'indicator_ranges': indicator_ranges})
    fig_ohlc.x_range.js_on_change('end', CustomJS(args=custom_js_args,
                                                  code=_AUTOSCALE_JS_CALLBACK))

    plots = figs_above_ohlc + [fig_ohlc] + figs_below_ohlc
    linked_crosshair = CrosshairTool(dimensions='both')

    for f in plots:
        if f.legend:
            f.legend.visible = show_legend
            f.legend.location = 'top_left'
            f.legend.border_line_width = 1
            f.legend.border_line_color = '#333333'
            f.legend.padding = 5
            f.legend.spacing = 0
            f.legend.margin = 0
            f.legend.label_text_font_size = '8pt'
            f.legend.click_policy = "hide"
        f.min_border_left = 0
        f.min_border_top = 3
        f.min_border_bottom = 6
        f.min_border_right = 10
        f.outline_line_color = '#666666'

        f.add_tools(linked_crosshair)
        wheelzoom_tool = next(wz for wz in f.tools if isinstance(wz, WheelZoomTool))
        wheelzoom_tool.maintain_focus = False

    kwargs = {}
    if plot_width is None:
        kwargs['sizing_mode'] = 'stretch_width'

    fig = gridplot(
        plots,
        ncols=1,
        toolbar_location='right',
        toolbar_options=dict(logo=None),
        merge_tools=True,
        **kwargs
    )
    show(fig, browser=None if open_browser else 'none')
    return fig


def plot_heatmaps(heatmap: pd.Series, agg: Union[Callable, str], ncols: int,
                  filename: str = '', plot_width: int = 1200, open_browser: bool = True):
    if not (isinstance(heatmap, pd.Series) and
            isinstance(heatmap.index, pd.MultiIndex)):
        raise ValueError('heatmap must be heatmap Series as returned by '
                         '`Backtest.optimize(..., return_heatmap=True)`')

    _bokeh_reset(filename)

    param_combinations = combinations(heatmap.index.names, 2)
    dfs = [heatmap.groupby(list(dims)).agg(agg).to_frame(name='_Value')
           for dims in param_combinations]
    plots = []
    cmap = LinearColorMapper(palette='Viridis256',
                             low=min(df.min().min() for df in dfs),
                             high=max(df.max().max() for df in dfs),
                             nan_color='white')
    for df in dfs:
        name1, name2 = df.index.names
        level1 = df.index.levels[0].astype(str).tolist()
        level2 = df.index.levels[1].astype(str).tolist()
        df = df.reset_index()
        df[name1] = df[name1].astype('str')
        df[name2] = df[name2].astype('str')

        fig = _figure(x_range=level1,
                      y_range=level2,
                      x_axis_label=name1,
                      y_axis_label=name2,
                      plot_width=plot_width // ncols,
                      plot_height=plot_width // ncols,
                      tools='box_zoom,reset,save',
                      tooltips=[(name1, '@' + name1),
                                (name2, '@' + name2),
                                ('Value', '@_Value{0.[000]}')])
        fig.grid.grid_line_color = None
        fig.axis.axis_line_color = None
        fig.axis.major_tick_line_color = None
        fig.axis.major_label_standoff = 0

        fig.rect(x=name1,
                 y=name2,
                 width=1,
                 height=1,
                 source=df,
                 line_color=None,
                 fill_color=dict(field='_Value',
                                 transform=cmap))
        plots.append(fig)

    fig = gridplot(
        plots,
        ncols=ncols,
        toolbar_options=dict(logo=None),
        toolbar_location='above',
        merge_tools=True,
    )

    show(fig, browser=None if open_browser else 'none')
    return fig<|MERGE_RESOLUTION|>--- conflicted
+++ resolved
@@ -523,18 +523,14 @@
             colors = value._opts['color']
             colors = colors and cycle(_as_list(colors)) or (
                 cycle([next(ohlc_colors)]) if is_overlay else colorgen())
-<<<<<<< HEAD
             legends = value._opts['legends']
             legends = legends and cycle(_as_list(legends))
             indicator_name = value.name
             legend_label = LegendStr(indicator_name)
-=======
-            legend_label = LegendStr(value.name)
             indicator_max = value.df.max(axis='columns')
             indicator_min = value.df.min(axis='columns')
             source.add(indicator_max, f'indicator_{i}_range_max')
             source.add(indicator_min, f'indicator_{i}_range_min')
->>>>>>> ad4fd6ef
             for j, arr in enumerate(value, 1):
                 color = next(colors)
                 legend_label = next(legends) if legends is not None else legend_label
