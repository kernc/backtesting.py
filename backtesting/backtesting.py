--- conflicted
+++ resolved
@@ -1425,11 +1425,7 @@
         # our risk doesn't; they use the simpler approach below.
         annualized_return = (1 + gmean_day_return) ** annual_trading_days - 1
         s.loc['Return (Ann.) [%]'] = annualized_return * 100
-<<<<<<< HEAD
-        s.loc['Volatility (Ann.) [%]'] = np.sqrt((day_returns.var(ddof=1) + (1 + gmean_day_return) ** 2) ** annual_trading_days - (1 + gmean_day_return) ** (2 * annual_trading_days)) * 100  # noqa: E501
-=======
         s.loc['Volatility (Ann.) [%]'] = np.sqrt((day_returns.var(ddof=int(bool(day_returns.shape))) + (1 + gmean_day_return)**2)**annual_trading_days - (1 + gmean_day_return)**(2*annual_trading_days)) * 100  # noqa: E501
->>>>>>> 20a76c78
         # s.loc['Return (Ann.) [%]'] = gmean_day_return * annual_trading_days * 100
         # s.loc['Risk (Ann.) [%]'] = day_returns.std(ddof=1) * np.sqrt(annual_trading_days) * 100
 
