"""
Core framework data structures.
Objects from this module can also be imported from the top-level
module directly, e.g.

    from backtesting import Backtest, Strategy
"""
import multiprocessing as mp
import os
import sys
import warnings
from abc import ABCMeta, abstractmethod
from concurrent.futures import ProcessPoolExecutor, as_completed
from copy import copy
from functools import lru_cache, partial
from itertools import chain, compress, product, repeat
from math import copysign
from numbers import Number
from typing import Callable, Dict, List, Optional, Sequence, Tuple, Type, Union

from tqdm import tqdm


import numpy as np
import pandas as pd
from numpy.random import default_rng

try:
    from tqdm.auto import tqdm as _tqdm

    _tqdm = partial(_tqdm, leave=False)
except ImportError:
    def _tqdm(seq, **_):
        return seq

from ._plotting import plot  # noqa: I001
from ._stats import compute_stats
from ._util import _as_str, _Indicator, _Data, try_, static_indicator, _MarketDepthData

__pdoc__ = {
    'Strategy.__init__': False,
    'Order.__init__': False,
    'Position.__init__': False,
    'Trade.__init__': False,
}


class Strategy(metaclass=ABCMeta):
    """
    A trading strategy base class. Extend this class and
    override methods
    `backtesting.backtesting.Strategy.init` and
    `backtesting.backtesting.Strategy.next` to define
    your own strategy.

    **kwargs in this case is a list of params for an AbstractStrategy class, could be reworked
    """

    def __init__(self, broker, data, market_depth_data=None, **kwargs):
        self._indicators = []
        self._broker: _Broker = broker
        self._data: _Data = data
        self._market_depth_data: _MarketDepthData = market_depth_data
        self._params = self._check_params(kwargs)

    def __repr__(self):
        return '<Strategy ' + str(self) + '>'

    def __str__(self):
        params = ','.join(f'{i[0]}={i[1]}' for i in zip(self._params.keys(),
                                                        map(_as_str, self._params.values())))
        if params:
            params = '(' + params + ')'
        return f'{self.__class__.__name__}{params}'

    def _check_params(self, params):
        for k, v in params.items():
            if not hasattr(self, k):
                message = f"Strategy '{self.__class__.__name__}' is missing parameter '{k}', set from config!."
                print(message)
                # raise AttributeError(message)
            setattr(self, k, v)
        return params

    def I(self,  # noqa: E743
          func: Callable, *args,
          name=None, plot=True, overlay=None, color=None, scatter=False,
          **kwargs) -> np.ndarray:
        """
        Declare an indicator. An indicator is just an array of values,
        but one that is revealed gradually in
        `backtesting.backtesting.Strategy.next` much like
        `backtesting.backtesting.Strategy.data` is.
        Returns `np.ndarray` of indicator values.

        `func` is a function that returns the indicator array(s) of
        same length as `backtesting.backtesting.Strategy.data`.

        In the plot legend, the indicator is labeled with
        function name, unless `name` overrides it.

        If `plot` is `True`, the indicator is plotted on the resulting
        `backtesting.backtesting.Backtest.plot`.

        If `overlay` is `True`, the indicator is plotted overlaying the
        price candlestick chart (suitable e.g. for moving averages).
        If `False`, the indicator is plotted standalone below the
        candlestick chart. By default, a heuristic is used which decides
        correctly most of the time.

        `color` can be string hex RGB triplet or X11 color name.
        By default, the next available color is assigned.

        If `scatter` is `True`, the plotted indicator marker will be a
        circle instead of a connected line segment (default).

        Additional `*args` and `**kwargs` are passed to `func` and can
        be used for parameters.

        For example, using simple moving average function from TA-Lib:

            def init():
                self.sma = self.I(ta.SMA, self.data.Close, self.n_sma)
        """
        value = static_indicator(func, *args,
                                 name=name, plot=plot, overlay=overlay, color=color, scatter=scatter,
                                 data=self.data, _data=self._data, **kwargs)

        self._indicators.append(value)

        return value

    @abstractmethod
    def init(self):
        """
        Initialize the strategy.
        Override this method.
        Declare indicators (with `backtesting.backtesting.Strategy.I`).
        Precompute what needs to be precomputed or can be precomputed
        in a vectorized fashion before the strategy starts.

        If you extend composable strategies from `backtesting.lib`,
        make sure to call:

            super().init()
        """

    @abstractmethod
    def next(self):
        """
        Main strategy runtime method, called as each new
        `backtesting.backtesting.Strategy.data`
        instance (row; full candlestick bar) becomes available.
        This is the main method where strategy decisions
        upon data precomputed in `backtesting.backtesting.Strategy.init`
        take place.

        If you extend composable strategies from `backtesting.lib`,
        make sure to call:

            super().next()
        """

    class __FULL_EQUITY(float):  # noqa: N801
        def __repr__(self): return '.9999'

    _FULL_EQUITY = __FULL_EQUITY(1 - sys.float_info.epsilon)

    def buy(self, *,
            size: float = _FULL_EQUITY,
            limit: Optional[float] = None,
            stop: Optional[float] = None,
            sl: Optional[float] = None,
            tp: Optional[float] = None,
            indicator: str = None,
            tag: object = None
            ):
        """
        Place a new long order. For explanation of parameters, see `Order` and its properties.

        See `Position.close()` and `Trade.close()` for closing existing positions.

        See also `Strategy.sell()`.
        """
        # assert 0 < size < 1 or round(size) == size, \
        #     "size must be a positive fraction of equity, or a positive whole number of units"

        return self._broker.new_order(size, limit, stop, sl, tp, indicator, tag)

    def sell(self, *,
             # TODO here we can trade adjusted size
             size: float = _FULL_EQUITY,
             limit: Optional[float] = None,
             stop: Optional[float] = None,
             sl: Optional[float] = None,
             tp: Optional[float] = None,
             indicator: str = None,
             tag: object = None
             ):
        """
        Place a new short order. For explanation of parameters, see `Order` and its properties.

        See also `Strategy.buy()`.

        .. note::
            If you merely want to close an existing long position,
            use `Position.close()` or `Trade.close()`.
        """
        # assert 0 < size < 1 or round(size) == size, \
        #     "size must be a positive fraction of equity, or a positive whole number of units"
        return self._broker.new_order(-size, limit, stop, sl, tp, indicator, tag)

    @property
    def equity(self) -> float:
        """Current account equity (cash plus assets)."""
        return self._broker.equity

    @property
    def data(self) -> _Data:
        """
        Price data, roughly as passed into
        `backtesting.backtesting.Backtest.__init__`,
        but with two significant exceptions:

        * `data` is _not_ a DataFrame, but a custom structure
          that serves customized numpy arrays for reasons of performance
          and convenience. Besides OHLCV columns, `.index` and length,
          it offers `.pip` property, the smallest price unit of change.
        * Within `backtesting.backtesting.Strategy.init`, `data` arrays
          are available in full length, as passed into
          `backtesting.backtesting.Backtest.__init__`
          (for precomputing indicators and such). However, within
          `backtesting.backtesting.Strategy.next`, `data` arrays are
          only as long as the current iteration, simulating gradual
          price point revelation. In each call of
          `backtesting.backtesting.Strategy.next` (iteratively called by
          `backtesting.backtesting.Backtest` internally),
          the last array value (e.g. `data.Close[-1]`)
          is always the _most recent_ value.
        * If you need data arrays (e.g. `data.Close`) to be indexed
          **Pandas series**, you can call their `.s` accessor
          (e.g. `data.Close.s`). If you need the whole of data
          as a **DataFrame**, use `.df` accessor (i.e. `data.df`).
        """
        return self._data

    @property
    def market_depth_data(self) -> _MarketDepthData:
        return self._market_depth_data

    @property
    def position(self) -> 'Position':
        """Instance of `backtesting.backtesting.Position`."""
        return self._broker.position

    @property
    def orders(self) -> 'Tuple[Order, ...]':
        """List of orders (see `Order`) waiting for execution."""
        return _Orders(self._broker.orders)

    @property
    def trades(self) -> 'Tuple[Trade, ...]':
        """List of active trades (see `Trade`)."""
        return tuple(self._broker.trades)

    @property
    def closed_trades(self) -> 'Tuple[Trade, ...]':
        """List of settled trades (see `Trade`)."""
        return tuple(self._broker.closed_trades)


class _Orders(tuple):
    """
    TODO: remove this class. Only for deprecation.
    """

    def cancel(self):
        """Cancel all non-contingent (i.e. SL/TP) orders."""
        for order in self:
            if not order.is_contingent:
                order.cancel()

    def __getattr__(self, item):
        # TODO: Warn on deprecations from the previous version. Remove in the next.
        removed_attrs = ('entry', 'set_entry', 'is_long', 'is_short',
                         'sl', 'tp', 'set_sl', 'set_tp')
        if item in removed_attrs:
            raise AttributeError(f'Strategy.orders.{"/.".join(removed_attrs)} were removed in'
                                 'Backtesting 0.2.0. '
                                 'Use `Order` API instead. See docs.')
        raise AttributeError(f"'tuple' object has no attribute {item!r}")


class Position:
    """
    Currently held asset position, available as
    `backtesting.backtesting.Strategy.position` within
    `backtesting.backtesting.Strategy.next`.
    Can be used in boolean contexts, e.g.

        if self.position:
            ...  # we have a position, either long or short
    """

    def __init__(self, broker: '_Broker'):
        self.__broker = broker

    def __bool__(self):
        return self.size != 0

    @property
    def size(self) -> float:
        """Position size in units of asset. Negative if position is short."""
        return sum(trade.size for trade in self.__broker.trades)

    @property
    def pl(self) -> float:
        """Profit (positive) or loss (negative) of the current position in cash units."""
        return sum(trade.pl for trade in self.__broker.trades)

    @property
    def pl_pct(self) -> float:
        """Profit (positive) or loss (negative) of the current position in percent."""
        weights = np.abs([trade.size for trade in self.__broker.trades])
        weights = weights / weights.sum()
        pl_pcts = np.array([trade.pl_pct for trade in self.__broker.trades])
        return (pl_pcts * weights).sum()

    @property
    def is_long(self) -> bool:
        """True if the position is long (position size is positive)."""
        return self.size > 0

    @property
    def is_short(self) -> bool:
        """True if the position is short (position size is negative)."""
        return self.size < 0

    def close(self, portion: float = 1., indicator: str = None):
        """
        Close portion of position by closing `portion` of each active trade. See `Trade.close`.
        """
        for trade in self.__broker.trades:
            trade.close(portion, indicator)

    def __repr__(self):
        return f'<Position: {self.size} ({len(self.__broker.trades)} trades)>'


class _OutOfMoneyError(Exception):
    pass


class Order:
    """
    Place new orders through `Strategy.buy()` and `Strategy.sell()`.
    Query existing orders through `Strategy.orders`.

    When an order is executed or [filled], it results in a `Trade`.

    If you wish to modify aspects of a placed but not yet filled order,
    cancel it and place a new one instead.

    All placed orders are [Good 'Til Canceled].

    [filled]: https://www.investopedia.com/terms/f/fill.asp
    [Good 'Til Canceled]: https://www.investopedia.com/terms/g/gtc.asp
    """

    def __init__(self,
                 broker: '_Broker',
                 size: float,
                 limit_price: Optional[float] = None,
                 stop_price: Optional[float] = None,
                 sl_price: Optional[float] = None,
                 tp_price: Optional[float] = None,
                 parent_trade: 'Trade' = None,
                 open_indicator: str = None,
                 close_indicator: str = None,
                 tag: object = None):
        self.__broker = broker
        assert size != 0
        self.__size = size
        self.__limit_price = limit_price
        self.__stop_price = stop_price
        self.__sl_price = sl_price
        self.__tp_price = tp_price
        self.__parent_trade = parent_trade
        self.__open_indicator = open_indicator
        self.__close_indicator = close_indicator
        self.__tag = tag

    def _replace(self, **kwargs):
        for k, v in kwargs.items():
            setattr(self, f'_{self.__class__.__qualname__}__{k}', v)
        return self

    def __repr__(self):
        return '<Order {}>'.format(', '.join(f'{param}={round(value, 5)}'
                                             for param, value in (
                                                 ('size', self.__size),
                                                 ('limit', self.__limit_price),
                                                 ('stop', self.__stop_price),
                                                 ('sl', self.__sl_price),
                                                 ('tp', self.__tp_price),
                                                 ('contingent', self.is_contingent),
                                                 ('tag', self.__tag),
                                             ) if value is not None))

    def cancel(self):
        """Cancel the order."""
        self.__broker.orders.remove(self)
        trade = self.__parent_trade
        if trade:
            if self is trade._sl_order:
                trade._replace(sl_order=None)
            elif self is trade._tp_order:
                trade._replace(tp_order=None)
            else:
                # XXX: https://github.com/kernc/backtesting.py/issues/251#issuecomment-835634984 ???
                assert False

    # Fields getters

    @property
    def size(self) -> float:
        """
        Order size (negative for short orders).

        If size is a value between 0 and 1, it is interpreted as a fraction of current
        available liquidity (cash plus `Position.pl` minus used margin).
        A value greater than or equal to 1 indicates an absolute number of units.
        """
        return self.__size

    @property
    def limit(self) -> Optional[float]:
        """
        Order limit price for [limit orders], or None for [market orders],
        which are filled at next available price.

        [limit orders]: https://www.investopedia.com/terms/l/limitorder.asp
        [market orders]: https://www.investopedia.com/terms/m/marketorder.asp
        """
        return self.__limit_price

    @property
    def stop(self) -> Optional[float]:
        """
        Order stop price for [stop-limit/stop-market][_] order,
        otherwise None if no stop was set, or the stop price has already been hit.

        [_]: https://www.investopedia.com/terms/s/stoporder.asp
        """
        return self.__stop_price

    @property
    def sl(self) -> Optional[float]:
        """
        A stop-loss price at which, if set, a new contingent stop-market order
        will be placed upon the `Trade` following this order's execution.
        See also `Trade.sl`.
        """
        return self.__sl_price

    @property
    def tp(self) -> Optional[float]:
        """
        A take-profit price at which, if set, a new contingent limit order
        will be placed upon the `Trade` following this order's execution.
        See also `Trade.tp`.
        """
        return self.__tp_price

    def open_indicator(self) -> Optional[str]:
        """
        The indicator that triggered the order
        """
        return self.__open_indicator

    def close_indicator(self) -> Optional[str]:
        """
        The indicator that triggered the order
        """
        return self.__close_indicator

    @property
    def parent_trade(self):
        return self.__parent_trade

    @property
    def tag(self):
        """
        Arbitrary value (such as a string) which, if set, enables tracking
        of this order and the associated `Trade` (see `Trade.tag`).
        """
        return self.__tag

    __pdoc__['Order.parent_trade'] = False

    # Extra properties

    @property
    def is_long(self):
        """True if the order is long (order size is positive)."""
        return self.__size > 0

    @property
    def is_short(self):
        """True if the order is short (order size is negative)."""
        return self.__size < 0

    @property
    def is_contingent(self):
        """
        True for [contingent] orders, i.e. [OCO] stop-loss and take-profit bracket orders
        placed upon an active trade. Remaining contingent orders are canceled when
        their parent `Trade` is closed.

        You can modify contingent orders through `Trade.sl` and `Trade.tp`.

        [contingent]: https://www.investopedia.com/terms/c/contingentorder.asp
        [OCO]: https://www.investopedia.com/terms/o/oco.asp
        """
        return bool(self.__parent_trade)


class Trade:
    """
    When an `Order` is filled, it results in an active `Trade`.
    Find active trades in `Strategy.trades` and closed, settled trades in `Strategy.closed_trades`.
    """
    def __init__(self, broker: '_Broker', size: int, entry_price: float, entry_bar, tag):
        self.__broker = broker
        self.__size = size
        self.__entry_price = entry_price
        self.__exit_price: Optional[float] = None
        self.__entry_bar: int = entry_bar
        self.__exit_bar: Optional[int] = None
        self.__sl_order: Optional[Order] = None
        self.__tp_order: Optional[Order] = None
        self.__open_indicator: Optional[str] = None
        self.__close_indicator: Optional[str] = None
        self.__tag = tag

    def set_open_indicator(self, open_indicator: str):
        self.__open_indicator = open_indicator

    def set_close_indicator(self, order_type: str):
        self.__close_indicator = order_type

    def __repr__(self):
        return f'<Trade size={self.__size} time={self.__entry_bar}-{self.__exit_bar or ""} ' \
               f'price={self.__entry_price}-{self.__exit_price or ""} pl={self.pl:.0f}' \
               f'{" tag="+str(self.__tag) if self.__tag is not None else ""}>'

    def _replace(self, **kwargs):
        for k, v in kwargs.items():
            setattr(self, f'_{self.__class__.__qualname__}__{k}', v)
        return self

    def _copy(self, **kwargs):
        return copy(self)._replace(**kwargs)

    def close(self, portion: float = 1., indicator: str = None):
        """Place new `Order` to close `portion` of the trade at next market price."""
        assert 0 < portion <= 1, "portion must be a fraction between 0 and 1"
        size = copysign(max(1, abs(self.__size) * portion), -self.__size)
        # size = copysign(max(1, round(abs(self.__size) * portion)), -self.__size)
        order = Order(self.__broker, size, parent_trade=self, close_indicator=indicator, tag=self.__tag)
        self.set_close_indicator(indicator)
        self.__broker.orders.insert(0, order)

    # Fields getters

    @property
    def size(self):
        """Trade size (volume; negative for short trades)."""
        return self.__size

    @property
    def entry_price(self) -> float:
        """Trade entry price."""
        return self.__entry_price

    @property
    def exit_price(self) -> Optional[float]:
        """Trade exit price (or None if the trade is still active)."""
        return self.__exit_price

    @property
    def entry_bar(self) -> int:
        """Candlestick bar index of when the trade was entered."""
        return self.__entry_bar

    @property
    def exit_bar(self) -> Optional[int]:
        """
        Candlestick bar index of when the trade was exited
        (or None if the trade is still active).
        """
        return self.__exit_bar

    @property
    def tag(self):
        """
        A tag value inherited from the `Order` that opened
        this trade.

        This can be used to track trades and apply conditional
        logic / subgroup analysis.

        See also `Order.tag`.
        """
        return self.__tag

    @property
    def _sl_order(self):
        return self.__sl_order

    @property
    def _tp_order(self):
        return self.__tp_order

    # Extra properties

    @property
    def entry_time(self) -> Union[pd.Timestamp, int]:
        """Datetime of when the trade was entered."""
        return self.__broker._data.index[self.__entry_bar]

    @property
    def exit_time(self) -> Optional[Union[pd.Timestamp, int]]:
        """Datetime of when the trade was exited."""
        if self.__exit_bar is None:
            return None
        return self.__broker._data.index[self.__exit_bar]

    @property
    def is_long(self):
        """True if the trade is long (trade size is positive)."""
        return self.__size > 0

    @property
    def is_short(self):
        """True if the trade is short (trade size is negative)."""
        return not self.is_long

    @property
    def pl(self):
        """Trade profit (positive) or loss (negative) in cash units."""
        price = self.__exit_price or self.__broker.last_price
        return self.__size * (price - self.__entry_price)

    @property
    def pl_pct(self):
        """Trade profit (positive) or loss (negative) in percent."""
        price = self.__exit_price or self.__broker.last_price
        return copysign(1, self.__size) * (price / self.__entry_price - 1)

    @property
    def value(self):
        """Trade total value in cash (volume × price)."""
        price = self.__exit_price or self.__broker.last_price
        return abs(self.__size) * price

    @property
    def open_indicator(self):
        """Trade total value in cash (volume × price)."""
        return self.__open_indicator

    @property
    def close_indicator(self):
        """Trade total value in cash (volume × price)."""
        return self.__close_indicator

    # SL/TP management API

    @property
    def sl(self):
        """
        Stop-loss price at which to close the trade.

        This variable is writable. By assigning it a new price value,
        you create or modify the existing SL order.
        By assigning it `None`, you cancel it.
        """
        return self.__sl_order and self.__sl_order.stop

    @sl.setter
    def sl(self, price: float):
        self.__set_contingent('sl', price)

    @property
    def tp(self):
        """
        Take-profit price at which to close the trade.

        This property is writable. By assigning it a new price value,
        you create or modify the existing TP order.
        By assigning it `None`, you cancel it.
        """
        return self.__tp_order and self.__tp_order.limit

    @tp.setter
    def tp(self, price: float):
        self.__set_contingent('tp', price)

    def __set_contingent(self, type, price):
        assert type in ('sl', 'tp')
        assert price is None or 0 < price < np.inf
        attr = f'_{self.__class__.__qualname__}__{type}_order'
        order: Order = getattr(self, attr)
        if order:
            order.cancel()
        if price:
            kwargs = {'stop': price} if type == 'sl' else {'limit': price}
            order = self.__broker.new_order(-self.size, trade=self, tag=self.tag, **kwargs)
            setattr(self, attr, order)


class _Broker:
    def __init__(self, *, data, cash, commission, margin,
                 trade_on_close, hedging, exclusive_orders, index, market_depth_data):
        assert 0 < cash, f"cash should be >0, is {cash}"
        assert -.1 <= commission < .1, \
            ("commission should be between -10% "
             f"(e.g. market-maker's rebates) and 10% (fees), is {commission}")
        assert 0 < margin <= 1, f"margin should be between 0 and 1, is {margin}"
        self._data: _Data = data
        self._market_depth_data: _MarketDepthData = market_depth_data if market_depth_data is not None else None
        self._cash = cash
        self._commission = commission
        self._leverage = 1 / margin
        self._trade_on_close = trade_on_close
        self._hedging = hedging
        self._exclusive_orders = exclusive_orders

        self._equity = np.tile(np.nan, len(index))
        self.orders: List[Order] = []
        self.trades: List[Trade] = []
        self.position = Position(self)
        self.closed_trades: List[Trade] = []

    def __repr__(self):
        return f'<Broker: {self._cash:.0f}{self.position.pl:+.1f} ({len(self.trades)} trades)>'

    def new_order(self,
                  size: float,
                  limit: Optional[float] = None,
                  stop: Optional[float] = None,
                  sl: Optional[float] = None,
                  tp: Optional[float] = None,
                  indicator: str = None,
                  tag: object = None,
                  *,
                  trade: Optional[Trade] = None):
        """
        Argument size indicates whether the order is long or short
        """
        size = float(size)
        stop = stop and float(stop)
        limit = limit and float(limit)
        sl = sl and float(sl)
        tp = tp and float(tp)

        is_long = size > 0
        adjusted_price = self._adjusted_price(size)

        if is_long:
            if not (sl or -np.inf) < (limit or stop or adjusted_price) < (tp or np.inf):
                raise ValueError(
                    "Long orders require: "
                    f"SL ({sl}) < LIMIT ({limit or stop or adjusted_price}) < TP ({tp})")
        else:
            if not (tp or -np.inf) < (limit or stop or adjusted_price) < (sl or np.inf):
                raise ValueError(
                    "Short orders require: "
                    f"TP ({tp}) < LIMIT ({limit or stop or adjusted_price}) < SL ({sl})")

        order = Order(self, size, limit, stop, sl, tp, trade, open_indicator=indicator, tag=tag)
        # Put the new order in the order queue,
        # inserting SL/TP/trade-closing orders in-front
        if trade:
            self.orders.insert(0, order)
        else:
            # If exclusive orders (each new order auto-closes previous orders/position),
            # cancel all non-contingent orders and close all open trades beforehand
            if self._exclusive_orders:
                for o in self.orders:
                    if not o.is_contingent:
                        o.cancel()
                for t in self.trades:
                    t.close()

            self.orders.append(order)

        return order

    @property
    def last_price(self) -> float:
        """ Price at the last (current) close. """
        return self._data.Close[-1]

    def _adjusted_price(self, size=None, price=None) -> float:
        """
        Long/short `price`, adjusted for commisions.
        In long positions, the adjusted price is a fraction higher, and vice versa.
        """
        return (price or self.last_price) * (1 + copysign(self._commission, size))

    @property
    def equity(self) -> float:
        return self._cash + sum(trade.pl for trade in self.trades)

    @property
    def margin_available(self) -> float:
        # From https://github.com/QuantConnect/Lean/pull/3768
        margin_used = sum(trade.value / self._leverage for trade in self.trades)
        return max(0, self.equity - margin_used)

    def next(self):
        i = self._i = len(self._data) - 1

        if self._market_depth_data is not None:
            self._market_depth_data._set_length(len(self._data))

        self._process_orders()

        # Log account equity for the equity curve
        equity = self.equity
        self._equity[i] = equity

        # If equity is negative, set all to 0 and stop the simulation
        if equity <= 0:
            assert self.margin_available <= 0
            for trade in self.trades:
                self._close_trade(trade, self._data.Close[-1], i)
            self._cash = 0
            self._equity[i:] = 0
            raise _OutOfMoneyError

    def _process_orders(self):
        data = self._data
        market_depth_data = self._market_depth_data
        open, high, low = data.Open[-1], data.High[-1], data.Low[-1]
        prev_close = data.Close[-2]
        reprocess_orders = False

        # Process orders
        for order in list(self.orders):  # type: Order

            # Related SL/TP order was already removed
            if order not in self.orders:
                continue

            # Check if stop condition was hit
            stop_price = order.stop
            if stop_price:
                is_stop_hit = ((high > stop_price) if order.is_long else (low < stop_price))
                if not is_stop_hit:
                    continue

                # > When the stop price is reached, a stop order becomes a market/limit order.
                # https://www.sec.gov/fast-answers/answersstopordhtm.html
                order._replace(stop_price=None, close_indicator='stop')

            # Determine purchase price.
            # Check if limit order can be filled.
            if order.limit:
                is_limit_hit = low < order.limit if order.is_long else high > order.limit
                # When stop and limit are hit within the same bar, we pessimistically
                # assume limit was hit before the stop (i.e. "before it counts")
                is_limit_hit_before_stop = (is_limit_hit and
                                            (order.limit < (stop_price or -np.inf)
                                             if order.is_long
                                             else order.limit > (stop_price or np.inf)))
                if not is_limit_hit or is_limit_hit_before_stop:
                    continue

                # stop_price, if set, was hit within this bar
                price = (min(stop_price or open, order.limit)
                         if order.is_long else
                         max(stop_price or open, order.limit))
            else:
                # Market-if-touched / market order
                price = prev_close if self._trade_on_close else open
                price = (max(price, stop_price or -np.inf)
                         if order.is_long else
                         min(price, stop_price or np.inf))

            if market_depth_data is not None:
                # TODO NEED TO VERIFY THAT WE FETCH CORRECT DATA INDEX
                current_time_index = data.index[self._i]
                current_market_depth = market_depth_data.df.loc[current_time_index]

                market_side = 'buy' if order.is_long else 'sell'
                avg_price_key = f'{market_side}_average_price'
                volume_key = f'{market_side}_total_volume'
                high_price_key = f'{market_side}_high_price'
                low_price_key = f'{market_side}_low_price'

                avg_price = current_market_depth[avg_price_key]
                volume = current_market_depth[volume_key]
                high_price = current_market_depth[high_price_key]
                low_price = current_market_depth[low_price_key]

                # Define your thresholds as percentages
                price_threshold = 0.05  # 5% deviation from high/low prices
                volume_threshold = 0.1   # 10% deviation from total volume
                price_difference_limit = 0.02  # 2% deviation from average price

                # Calculate percentage differences
                price_diff_from_avg = abs(price - avg_price) / avg_price
                # price_diff_from_high = abs(price - high_price) / high_price
                # price_diff_from_low = abs(price - low_price) / low_price

                # TBD Check if the order price is within the thresholds
                # if price_diff_from_high > price_threshold or price_diff_from_low > price_threshold:
                #     continue  # Skip this order due to unrealistic price compared to high/low market depth

                # Check if the order price is realistic compared to market depth average price
                if price_diff_from_avg > price_difference_limit:
                    continue  # Skip this order due to unrealistic price compared to market depth average price

                # Check if there is enough volume
                if volume < volume_threshold * volume:
                    continue  # Skip this order due to insufficient volume in market depth

            # Determine entry/exit bar index
            is_market_order = not order.limit and not stop_price
            time_index = (self._i - 1) if is_market_order and self._trade_on_close else self._i

            # If order is a SL/TP order, it should close an existing trade it was contingent upon
            if order.parent_trade:
                trade = order.parent_trade
                _prev_size = trade.size
                # If order.size is "greater" than trade.size, this order is a trade.close()
                # order and part of the trade was already closed beforehand
                size = copysign(min(abs(_prev_size), abs(order.size)), order.size)
                # If this trade isn't already closed (e.g. on multiple `trade.close(.5)` calls)
                if trade in self.trades:
                    self._reduce_trade(trade, price, size, time_index)
                    assert order.size != -_prev_size or trade not in self.trades
                if order in (trade._sl_order,
                             trade._tp_order):
                    assert order.size == -trade.size
                    assert order not in self.orders  # Removed when trade was closed
                else:
                    # It's a trade.close() order, now done
                    assert abs(_prev_size) >= abs(size) >= 0
                    self.orders.remove(order)
                continue

            # Else this is a stand-alone trade

            # Adjust price to include commission (or bid-ask spread).
            # In long positions, the adjusted price is a fraction higher, and vice versa.
            adjusted_price = self._adjusted_price(order.size, price)

            try:
                # If order size was specified proportionally,
                # precompute true size in units, accounting for margin and spread/commissions
                size = order.size
<<<<<<< HEAD
                # if -1 < size < 1:
                size = copysign(float((self._leverage * abs(size)) / adjusted_price), size)
                # size = copysign(float((self.margin_available * self._leverage * abs(size)) // adjusted_price), size)
=======
                if size <= 0:
                    self.orders.remove(order)
                    continue
                #     size = copysign(int((self.margin_available * self._leverage * abs(size))
                #                         // adjusted_price), size)
>>>>>>> 86c2976f
                #     # Not enough cash/margin even for a single unit
                #     if not size:
                #         self.orders.remove(order)
                #         continue
                # assert size == round(size)
                # need_size = int(size)
                need_size = size
            except (ValueError, AssertionError):
                # Not enough cash/margin even for a single unit
                self.orders.remove(order)
                continue

            if not self._hedging:
                # Fill position by FIFO closing/reducing existing opposite-facing trades.
                # Existing trades are closed at unadjusted price, because the adjustment
                # was already made when buying.
                for trade in list(self.trades):
                    if trade.is_long == order.is_long:
                        continue
                    assert trade.size * order.size < 0

                    # Order size greater than this opposite-directed existing trade,
                    # so it will be closed completely
                    if abs(need_size) >= abs(trade.size):
                        self._close_trade(trade, price, time_index)
                        need_size += trade.size
                    else:
                        # The existing trade is larger than the new order,
                        # so it will only be closed partially
                        self._reduce_trade(trade, price, need_size, time_index)
                        need_size = 0

                    if not need_size:
                        break

            # If we don't have enough liquidity to cover for the order, cancel it
            if abs(need_size) * adjusted_price > self.margin_available * self._leverage:
                self.orders.remove(order)
                continue

            # Open a new trade
            if need_size:
                self._open_trade(
                    adjusted_price,
                    need_size,
                    order.sl,
                    order.tp,
                    time_index,
                    indicator=order.open_indicator(),
                    tag=order.tag
                )

                # We need to reprocess the SL/TP orders newly added to the queue.
                # This allows e.g. SL hitting in the same bar the order was open.
                # See https://github.com/kernc/backtesting.py/issues/119
                if order.sl or order.tp:
                    if is_market_order:
                        reprocess_orders = True
                    elif (low <= (order.sl or -np.inf) <= high or
                          low <= (order.tp or -np.inf) <= high):
                        warnings.warn(
                            f"({data.index[-1]}) A contingent SL/TP order would execute in the "
                            "same bar its parent stop/limit order was turned into a trade. "
                            "Since we can't assert the precise intra-candle "
                            "price movement, the affected SL/TP order will instead be executed on "
                            "the next (matching) price/bar, making the result (of this trade) "
                            "somewhat dubious. "
                            "See https://github.com/kernc/backtesting.py/issues/119",
                            UserWarning)

            # Order processed
            self.orders.remove(order)

        if reprocess_orders:
            self._process_orders()

    def _reduce_trade(self, trade: Trade, price: float, size: float, time_index: int):
        assert trade.size * size < 0
        assert abs(trade.size) >= abs(size)

        size_left = trade.size + size
        assert size_left * trade.size >= 0
        if not size_left:
            close_trade = trade
        else:
            # Reduce existing trade ...
            trade._replace(size=size_left)
            if trade._sl_order:
                trade._sl_order._replace(size=-trade.size)
            if trade._tp_order:
                trade._tp_order._replace(size=-trade.size)

            # ... by closing a reduced copy of it
            close_trade = trade._copy(size=-size, sl_order=None, tp_order=None)
            self.trades.append(close_trade)

        self._close_trade(close_trade, price, time_index)

    def _close_trade(self, trade: Trade, price: float, time_index: int):
        self.trades.remove(trade)
        if trade._sl_order:
            self.orders.remove(trade._sl_order)
        if trade._tp_order:
            self.orders.remove(trade._tp_order)

        # trade._replace(close_indicator=price)

        self.closed_trades.append(trade._replace(exit_price=price, exit_bar=time_index))
        self._cash += trade.pl

    def _open_trade(self, price: float, size: int, sl: Optional[float], tp: Optional[float], time_index: int, indicator: str = None, tag = None):
        trade = Trade(self, size, price, time_index, tag)
        # TODO CHECK THIS Trade last arg
        trade.set_open_indicator(indicator)
        self.trades.append(trade)
        # Create SL/TP (bracket) orders.
        # Make sure SL order is created first so it gets adversarially processed before TP order
        # in case of an ambiguous tie (both hit within a single bar).
        # Note, sl/tp orders are inserted at the front of the list, thus order reversed.
        if tp:
            trade.tp = tp
        if sl:
            trade.sl = sl


class Backtest:
    """
    Backtest a particular (parameterized) strategy
    on particular data.

    Upon initialization, call method
    `backtesting.backtesting.Backtest.run` to run a backtest
    instance, or `backtesting.backtesting.Backtest.optimize` to
    optimize it.
    """

    def __init__(self,
                 data: pd.DataFrame,
                 strategy: Type[Strategy],
                 *,
                 cash: float = 10_000,
                 commission: float = .0,
                 margin: float = 1.,
                 trade_on_close=False,
                 hedging=False,
                 exclusive_orders=False,
                 market_depth_data=None,
                 ):
        """
        Initialize a backtest. Requires data and a strategy to test.

        `data` is a `pd.DataFrame` with columns:
        `Open`, `High`, `Low`, `Close`, and (optionally) `Volume`.
        If any columns are missing, set them to what you have available,
        e.g.

            df['Open'] = df['High'] = df['Low'] = df['Close']

        The passed data frame can contain additional columns that
        can be used by the strategy (e.g. sentiment info).
        DataFrame index can be either a datetime index (timestamps)
        or a monotonic range index (i.e. a sequence of periods).

        `strategy` is a `backtesting.backtesting.Strategy`
        _subclass_ (not an instance).

        `cash` is the initial cash to start with.

        `commission` is the commission ratio. E.g. if your broker's commission
        is 1% of trade value, set commission to `0.01`. Note, if you wish to
        account for bid-ask spread, you can approximate doing so by increasing
        the commission, e.g. set it to `0.0002` for commission-less forex
        trading where the average spread is roughly 0.2‰ of asking price.

        `margin` is the required margin (ratio) of a leveraged account.
        No difference is made between initial and maintenance margins.
        To run the backtest using e.g. 50:1 leverge that your broker allows,
        set margin to `0.02` (1 / leverage).

        If `trade_on_close` is `True`, market orders will be filled
        with respect to the current bar's closing price instead of the
        next bar's open.

        If `hedging` is `True`, allow trades in both directions simultaneously.
        If `False`, the opposite-facing orders first close existing trades in
        a [FIFO] manner.

        If `exclusive_orders` is `True`, each new order auto-closes the previous
        trade/position, making at most a single trade (long or short) in effect
        at each time.

        [FIFO]: https://www.investopedia.com/terms/n/nfa-compliance-rule-2-43b.asp
        """

        if not (isinstance(strategy, type) and issubclass(strategy, Strategy)):
            raise TypeError('`strategy` must be a Strategy sub-type')
        if not isinstance(data, pd.DataFrame):
            raise TypeError("`data` must be a pandas.DataFrame with columns")
        if not isinstance(commission, Number):
            raise TypeError('`commission` must be a float value, percent of '
                            'entry order price')

        data = data.copy(deep=False)

        # Convert index to datetime index
        if (not isinstance(data.index, pd.DatetimeIndex) and
                not isinstance(data.index, pd.RangeIndex) and
                # Numeric index with most large numbers
                (data.index.is_numeric() and
                 (data.index > pd.Timestamp('1975').timestamp()).mean() > .8)):
            try:
                data.index = pd.to_datetime(data.index, infer_datetime_format=True)
            except ValueError:
                pass

        if 'Volume' not in data:
            data['Volume'] = np.nan

        if len(data) == 0:
            raise ValueError('OHLC `data` is empty')
        if len(data.columns.intersection({'Open', 'High', 'Low', 'Close', 'Volume'})) != 5:
            raise ValueError("`data` must be a pandas.DataFrame with columns "
                             "'Open', 'High', 'Low', 'Close', and (optionally) 'Volume'")
        if data[['Open', 'High', 'Low', 'Close']].isnull().values.any():
            raise ValueError('Some OHLC values are missing (NaN). '
                             'Please strip those lines with `df.dropna()` or '
                             'fill them in with `df.interpolate()` or whatever.')
        if np.any(data['Close'] > cash):
            warnings.warn('Some prices are larger than initial cash value. Note that fractional '
                          'trading is not supported. If you want to trade Bitcoin, '
                          'increase initial cash, or trade μBTC or satoshis instead (GH-134).',
                          stacklevel=2)
        if not data.index.is_monotonic_increasing:
            warnings.warn('Data index is not sorted in ascending order. Sorting.',
                          stacklevel=2)
            data = data.sort_index()
        if not isinstance(data.index, pd.DatetimeIndex):
            warnings.warn('Data index is not datetime. Assuming simple periods, '
                          'but `pd.DateTimeIndex` is advised.',
                          stacklevel=2)

        self._data: pd.DataFrame = data
        self._market_depth_data: pd.DataFrame = market_depth_data if market_depth_data is not None else None
        self._broker = partial(
            _Broker, cash=cash, commission=commission, margin=margin,
            trade_on_close=trade_on_close, hedging=hedging,
            exclusive_orders=exclusive_orders, index=data.index
        )
        self._strategy = strategy
        self._results: Optional[pd.Series] = None

    def run(self, **kwargs) -> pd.Series:
        """
        Run the backtest. Returns `pd.Series` with results and statistics.

        Keyword arguments are interpreted as strategy parameters.

            >>> Backtest(GOOG, SmaCross).run()
            Start                     2004-08-19 00:00:00
            End                       2013-03-01 00:00:00
            Duration                   3116 days 00:00:00
            Exposure Time [%]                     93.9944
            Equity Final [$]                      51959.9
            Equity Peak [$]                       75787.4
            Return [%]                            419.599
            Buy & Hold Return [%]                 703.458
            Return (Ann.) [%]                      21.328
            Volatility (Ann.) [%]                 36.5383
            Sharpe Ratio                         0.583718
            Sortino Ratio                         1.09239
            Calmar Ratio                         0.444518
            Max. Drawdown [%]                    -47.9801
            Avg. Drawdown [%]                    -5.92585
            Max. Drawdown Duration      584 days 00:00:00
            Avg. Drawdown Duration       41 days 00:00:00
            # Trades                                   65
            Win Rate [%]                          46.1538
            Best Trade [%]                         53.596
            Worst Trade [%]                      -18.3989
            Avg. Trade [%]                        2.35371
            Max. Trade Duration         183 days 00:00:00
            Avg. Trade Duration          46 days 00:00:00
            Profit Factor                         2.08802
            Expectancy [%]                        8.79171
            SQN                                  0.916893
            Kelly Criterion                        0.6134
            _strategy                            SmaCross
            _equity_curve                           Eq...
            _trades                       Size  EntryB...
            dtype: object

        .. warning::
            You may obtain different results for different strategy parameters.
            E.g. if you use 50- and 200-bar SMA, the trading simulation will
            begin on bar 201. The actual length of delay is equal to the lookback
            period of the `Strategy.I` indicator which lags the most.
            Obviously, this can affect results.
        """
        data = _Data(self._data.copy(deep=False))
        market_depth_data = None
        if self._market_depth_data is not None:
            market_depth_data = _MarketDepthData(self._market_depth_data.copy(deep=False))

        broker: _Broker = self._broker(data=data, market_depth_data=market_depth_data)
        strategy: Strategy = self._strategy(broker, data, market_depth_data=market_depth_data, **kwargs)

        strategy.init()
        data._update()  # Strategy.init might have changed/added to data.df
        if market_depth_data:
            market_depth_data._update()

        # Indicators used in Strategy.next()
        indicator_attrs = {attr: indicator
                           for attr, indicator in strategy.__dict__.items()
                           if isinstance(indicator, _Indicator)}.items()

        # Skip first few candles where indicators are still "warming up"
        # +1 to have at least two entries available
        start = 1 + max((np.isnan(indicator.astype(float)).argmin(axis=-1).max()
                         for _, indicator in indicator_attrs), default=0)

        # Disable "invalid value encountered in ..." warnings. Comparison
        # np.nan >= 3 is not invalid; it's False.
        with np.errstate(invalid='ignore'):

            for i in range(start, len(self._data)):
                # Prepare data and indicators for `next` call
                data._set_length(i + 1)
                for attr, indicator in indicator_attrs:
                    # Slice indicator on the last dimension (case of 2d indicator)
                    setattr(strategy, attr, indicator[..., :i + 1])

                # Handle orders processing and broker stuff
                try:
                    broker.next()
                except _OutOfMoneyError:
                    break

                # Next tick, a moment before bar close
                strategy.next()
            else:
                # Close any remaining open trades so they produce some stats
                for trade in broker.trades:
                    trade.close()

                # Re-run broker one last time to handle orders placed in the last strategy
                # iteration. Use the same OHLC values as in the last broker iteration.
                if start < len(self._data):
                    try_(broker.next, exception=_OutOfMoneyError)

            # Set data back to full length
            # for future `indicator._opts['data'].index` calls to work
            data._set_length(len(self._data))

            equity = pd.Series(broker._equity).bfill().fillna(broker._cash).values
            self._results = compute_stats(
                trades=broker.closed_trades,
                equity=equity,
                ohlc_data=self._data,
                risk_free_rate=0.0,
                strategy_instance=strategy,
            )

        return self._results

    def optimize(self, *,
                 maximize: Union[str, Callable[[pd.Series], float]] = 'SQN',
                 method: str = 'grid',
                 max_tries: Optional[Union[int, float]] = None,
                 constraint: Optional[Callable[[dict], bool]] = None,
                 return_heatmap: bool = False,
                 return_optimization: bool = False,
                 return_multiple_results: int = False,
                 random_state: Optional[int] = None,
                 **kwargs) -> Union[pd.Series,
    Tuple[pd.Series, pd.Series],
    Tuple[pd.Series, pd.Series, dict]]:
        """
        Optimize strategy parameters to an optimal combination.
        Returns result `pd.Series` of the best run.

        `maximize` is a string key from the
        `backtesting.backtesting.Backtest.run`-returned results series,
        or a function that accepts this series object and returns a number;
        the higher the better. By default, the method maximizes
        Van Tharp's [System Quality Number](https://google.com/search?q=System+Quality+Number).

        `method` is the optimization method. Currently two methods are supported:

        * `"grid"` which does an exhaustive (or randomized) search over the
          cartesian product of parameter combinations, and
        * `"skopt"` which finds close-to-optimal strategy parameters using
          [model-based optimization], making at most `max_tries` evaluations.

        [model-based optimization]: \
            https://scikit-optimize.github.io/stable/auto_examples/bayesian-optimization.html

        `max_tries` is the maximal number of strategy runs to perform.
        If `method="grid"`, this results in randomized grid search.
        If `max_tries` is a floating value between (0, 1], this sets the
        number of runs to approximately that fraction of full grid space.
        Alternatively, if integer, it denotes the absolute maximum number
        of evaluations. If unspecified (default), grid search is exhaustive,
        whereas for `method="skopt"`, `max_tries` is set to 200.

        `constraint` is a function that accepts a dict-like object of
        parameters (with values) and returns `True` when the combination
        is admissible to test with. By default, any parameters combination
        is considered admissible.

        If `return_heatmap` is `True`, besides returning the result
        series, an additional `pd.Series` is returned with a multiindex
        of all admissible parameter combinations, which can be further
        inspected or projected onto 2D to plot a heatmap
        (see `backtesting.lib.plot_heatmaps()`).

        If `return_optimization` is True and `method = 'skopt'`,
        in addition to result series (and maybe heatmap), return raw
        [`scipy.optimize.OptimizeResult`][OptimizeResult] for further
        inspection, e.g. with [scikit-optimize]\
        [plotting tools].

        [OptimizeResult]: \
            https://docs.scipy.org/doc/scipy/reference/generated/scipy.optimize.OptimizeResult.html
        [scikit-optimize]: https://scikit-optimize.github.io
        [plotting tools]: https://scikit-optimize.github.io/stable/modules/plots.html

        If you want reproducible optimization results, set `random_state`
        to a fixed integer random seed.

        Additional keyword arguments represent strategy arguments with
        list-like collections of possible values. For example, the following
        code finds and returns the "best" of the 7 admissible (of the
        9 possible) parameter combinations:

            backtest.optimize(sma1=[5, 10, 15], sma2=[10, 20, 40],
                              constraint=lambda p: p.sma1 < p.sma2)

        .. TODO::
            Improve multiprocessing/parallel execution on Windos with start method 'spawn'.
        """
        if not kwargs:
            raise ValueError('Need some strategy parameters to optimize')

        maximize_key = None
        if isinstance(maximize, str):
            maximize_key = str(maximize)
            stats = self._results if self._results is not None else self.run()
            if maximize not in stats:
                raise ValueError('`maximize`, if str, must match a key in pd.Series '
                                 'result of backtest.run()')

            def maximize(stats: pd.Series, _key=maximize):
                return stats[_key]

        elif not callable(maximize):
            raise TypeError('`maximize` must be str (a field of backtest.run() result '
                            'Series) or a function that accepts result Series '
                            'and returns a number; the higher the better')
        assert callable(maximize), maximize

        have_constraint = bool(constraint)
        if constraint is None:

            def constraint(_):
                return True

        elif not callable(constraint):
            raise TypeError("`constraint` must be a function that accepts a dict "
                            "of strategy parameters and returns a bool whether "
                            "the combination of parameters is admissible or not")
        assert callable(constraint), constraint

        if return_optimization and method != 'skopt':
            raise ValueError("return_optimization=True only valid if method='skopt'")

        def _tuple(v):
            #return x if isinstance(x, Sequence) and not isinstance(x, str) else (x,)
            if isinstance(v, range) or isinstance(v, list) or isinstance(v, np.ndarray):
                return tuple(v)
            elif isinstance(v, dict):
                return (v,)
            else:
                return (v,)

        for k, v in kwargs.items():
            if len(_tuple(v)) == 0:
                raise ValueError(f"Optimization variable '{k}' is passed no "
                                 f"optimization values: {k}={v}")

        class AttrDict(dict):
            def __getattr__(self, item):
                return self[item]

        def _grid_size():
            size = int(np.prod([len(_tuple(v)) for v in kwargs.values()]))
            if size < 10_000 and have_constraint:
                size = sum(1 for p in product(*(zip(repeat(k), _tuple(v))
                                                for k, v in kwargs.items()))
                           if constraint(AttrDict(p)))
            return size

        def _optimize_grid() -> Union[pd.Series, Tuple[pd.Series, pd.Series]]:
            rand = default_rng(random_state).random
            grid_frac = (1 if max_tries is None else
                         max_tries if 0 < max_tries <= 1 else
                         max_tries / _grid_size())
            param_combos = [dict(params)  # back to dict so it pickles
                            for params in (AttrDict(params)
                                           for params in product(*(zip(repeat(k), _tuple(v))
                                                                   for k, v in kwargs.items())))
                            if constraint(params)  # type: ignore
                            and rand() <= grid_frac]
            if not param_combos:
                raise ValueError('No admissible parameter combinations to test')

            if len(param_combos) > 300:
                warnings.warn(f'Searching for best of {len(param_combos)} configurations.',
                              stacklevel=2)

            print(f"Running {len(param_combos)} backtest{'s' if len(param_combos) > 1 else ''}...")

            heatmap = pd.Series(np.nan,
                                name=maximize_key,
                                index=pd.MultiIndex.from_tuples(
                                    [p.values() for p in param_combos],
                                    names=next(iter(param_combos)).keys()))

            def _batch(seq):
                n = np.clip(int(len(seq) // (os.cpu_count() or 1)), 1, 300)
                for i in range(0, len(seq), n):
                    yield seq[i:i + n]

            # Save necessary objects into "global" state; pass into concurrent executor
            # (and thus pickle) nothing but two numbers; receive nothing but numbers.
            # With start method "fork", children processes will inherit parent address space
            # in a copy-on-write manner, achieving better performance/RAM benefit.
            backtest_uuid = np.random.random()
            param_batches = list(_batch(param_combos))
            Backtest._mp_backtests[backtest_uuid] = (self, param_batches, maximize)  # type: ignore

            try:
                # If multiprocessing start method is 'fork' (i.e. on POSIX), use
                # a pool of processes to compute results in parallel.
                # Otherwise (i.e. on Windos), sequential computation will be "faster".
                if mp.get_start_method(allow_none=False) == 'fork':
                    with ProcessPoolExecutor() as executor:
                        futures = [executor.submit(Backtest._mp_task, backtest_uuid, i)
                                   for i in range(len(param_batches))]

                        for future in tqdm(as_completed(futures), total=len(futures), desc='Backtest.optimize'):
                            batch_index, values = future.result()
                            for value, params in zip(values, param_batches[batch_index]):
                                heatmap[tuple(params.values())] = value
                else:
                    if os.name == 'posix':
                        warnings.warn("For multiprocessing support in `Backtest.optimize()` "
                                      "set multiprocessing start method to 'fork'.")
                    for batch_index in tqdm(range(len(param_batches))):
                        _, values = Backtest._mp_task(backtest_uuid, batch_index)
                        for value, params in zip(values, param_batches[batch_index]):
                            heatmap[tuple(params.values())] = value
            finally:
                del Backtest._mp_backtests[backtest_uuid]

            if return_multiple_results:
                # NEW Find the best parameters and get the best results
                best_params_set = heatmap.nlargest(min(return_multiple_results, len(heatmap)))
                stats = []
                for best_params, value in best_params_set.items():
                    if pd.isnull(best_params):
                        # No trade was made in any of the runs. Just make a random
                        # run so we get some, if empty, results
                        stats.append(self.run(**param_combos[0]))
                    else:
                        stats.append(self.run(**dict(zip(heatmap.index.names, best_params))))

                if return_heatmap:
                    return stats, heatmap
                return stats
            else:
                # ORIGINAL Find the best parameters and get the best results
                best_params = heatmap.idxmax()

                if pd.isnull(best_params):
                    # No trade was made in any of the runs. Just make a random
                    # run so we get some, if empty, results
                    stats = self.run(**param_combos[0])
                else:
                    stats = self.run(**dict(zip(heatmap.index.names, best_params)))

                if return_heatmap:
                    return stats, heatmap
                return stats

        def _optimize_skopt() -> Union[pd.Series,
        Tuple[pd.Series, pd.Series],
        Tuple[pd.Series, pd.Series, dict]]:
            try:
                from skopt import forest_minimize
                from skopt.callbacks import DeltaXStopper
                from skopt.learning import ExtraTreesRegressor
                from skopt.space import Categorical, Integer, Real
                from skopt.utils import use_named_args
            except ImportError:
                raise ImportError("Need package 'scikit-optimize' for method='skopt'. "
                                  "pip install scikit-optimize") from None

            nonlocal max_tries
            max_tries = (200 if max_tries is None else
                         max(1, int(max_tries * _grid_size())) if 0 < max_tries <= 1 else
                         max_tries)

            dimensions = []
            for key, values in kwargs.items():
                values = np.asarray(values)
                if values.dtype.kind in 'mM':  # timedelta, datetime64
                    # these dtypes are unsupported in skopt, so convert to raw int
                    # TODO: save dtype and convert back later
                    values = values.astype(int)

                if values.dtype.kind in 'iumM':
                    lv = values.min()
                    mv = values.max()

                    dimensions.append(Integer(low=values.min(), high=values.max(), name=key))
                elif values.dtype.kind == 'f':
                    dimensions.append(Real(low=values.min(), high=values.max(), name=key))
                else:
                    dimensions.append(Categorical(values.tolist(), name=key, transform='onehot'))

            # Avoid recomputing re-evaluations:
            # "The objective has been evaluated at this point before."
            # https://github.com/scikit-optimize/scikit-optimize/issues/302
            memoized_run = lru_cache()(lambda tup: self.run(**dict(tup)))

            # np.inf/np.nan breaks sklearn, np.finfo(float).max breaks skopt.plots.plot_objective
            INVALID = 1e300
            progress = iter(_tqdm(repeat(None), total=max_tries, desc='Backtest.optimize'))

            @use_named_args(dimensions=dimensions)
            def objective_function(**params):
                next(progress)
                # Check constraints
                # TODO: Adjust after https://github.com/scikit-optimize/scikit-optimize/pull/971
                if not constraint(AttrDict(params)):
                    return INVALID
                res = memoized_run(tuple(params.items()))
                value = -maximize(res)
                if np.isnan(value):
                    return INVALID
                return value

            with warnings.catch_warnings():
                warnings.filterwarnings(
                    'ignore', 'The objective has been evaluated at this point before.')

                res = forest_minimize(
                    func=objective_function,
                    dimensions=dimensions,
                    n_calls=max_tries,
                    base_estimator=ExtraTreesRegressor(n_estimators=20, min_samples_leaf=2),
                    acq_func='LCB',
                    kappa=3,
                    n_initial_points=min(max_tries, 20 + 3 * len(kwargs)),
                    initial_point_generator='lhs',  # 'sobel' requires n_initial_points ~ 2**N
                    callback=DeltaXStopper(9e-7),
                    random_state=random_state)

            stats = self.run(**dict(zip(kwargs.keys(), res.x)))
            output = [stats]

            if return_heatmap:
                heatmap = pd.Series(dict(zip(map(tuple, res.x_iters), -res.func_vals)),
                                    name=maximize_key)
                heatmap.index.names = kwargs.keys()
                heatmap = heatmap[heatmap != -INVALID]
                heatmap.sort_index(inplace=True)
                output.append(heatmap)

            if return_optimization:
                valid = res.func_vals != INVALID
                res.x_iters = list(compress(res.x_iters, valid))
                res.func_vals = res.func_vals[valid]
                output.append(res)

            return stats if len(output) == 1 else tuple(output)

        if method == 'grid':
            output = _optimize_grid()
        elif method == 'skopt':
            output = _optimize_skopt()
        else:
            raise ValueError(f"Method should be 'grid' or 'skopt', not {method!r}")
        return output

    @staticmethod
    def _mp_task(backtest_uuid, batch_index):
        bt, param_batches, maximize_func = Backtest._mp_backtests[backtest_uuid]
        return batch_index, [maximize_func(stats) if stats['# Trades'] else np.nan
                             for stats in (bt.run(**params)
                                           for params in param_batches[batch_index])]

    _mp_backtests: Dict[float, Tuple['Backtest', List, Callable]] = {}

    def plot(self, *, results: pd.Series = None, filename=None, plot_width=None,
             plot_equity=True, plot_return=False, plot_pl=True,
             plot_volume=True, plot_drawdown=False, plot_trades=True,
             smooth_equity=False, relative_equity=True,
             superimpose: Union[bool, str] = True,
             resample=True, reverse_indicators=False,
             show_legend=True, open_browser=True):
        """
        Plot the progression of the last backtest run.

        If `results` is provided, it should be a particular result
        `pd.Series` such as returned by
        `backtesting.backtesting.Backtest.run` or
        `backtesting.backtesting.Backtest.optimize`, otherwise the last
        run's results are used.

        `filename` is the path to save the interactive HTML plot to.
        By default, a strategy/parameter-dependent file is created in the
        current working directory.

        `plot_width` is the width of the plot in pixels. If None (default),
        the plot is made to span 100% of browser width. The height is
        currently non-adjustable.

        If `plot_equity` is `True`, the resulting plot will contain
        an equity (initial cash plus assets) graph section. This is the same
        as `plot_return` plus initial 100%.

        If `plot_return` is `True`, the resulting plot will contain
        a cumulative return graph section. This is the same
        as `plot_equity` minus initial 100%.

        If `plot_pl` is `True`, the resulting plot will contain
        a profit/loss (P/L) indicator section.

        If `plot_volume` is `True`, the resulting plot will contain
        a trade volume section.

        If `plot_drawdown` is `True`, the resulting plot will contain
        a separate drawdown graph section.

        If `plot_trades` is `True`, the stretches between trade entries
        and trade exits are marked by hash-marked tractor beams.

        If `smooth_equity` is `True`, the equity graph will be
        interpolated between fixed points at trade closing times,
        unaffected by any interim asset volatility.

        If `relative_equity` is `True`, scale and label equity graph axis
        with return percent, not absolute cash-equivalent values.

        If `superimpose` is `True`, superimpose larger-timeframe candlesticks
        over the original candlestick chart. Default downsampling rule is:
        monthly for daily data, daily for hourly data, hourly for minute data,
        and minute for (sub-)second data.
        `superimpose` can also be a valid [Pandas offset string],
        such as `'5T'` or `'5min'`, in which case this frequency will be
        used to superimpose.
        Note, this only works for data with a datetime index.

        If `resample` is `True`, the OHLC data is resampled in a way that
        makes the upper number of candles for Bokeh to plot limited to 10_000.
        This may, in situations of overabundant data,
        improve plot's interactive performance and avoid browser's
        `Javascript Error: Maximum call stack size exceeded` or similar.
        Equity & dropdown curves and individual trades data is,
        likewise, [reasonably _aggregated_][TRADES_AGG].
        `resample` can also be a [Pandas offset string],
        such as `'5T'` or `'5min'`, in which case this frequency will be
        used to resample, overriding above numeric limitation.
        Note, all this only works for data with a datetime index.

        If `reverse_indicators` is `True`, the indicators below the OHLC chart
        are plotted in reverse order of declaration.

        [Pandas offset string]: \
            https://pandas.pydata.org/pandas-docs/stable/user_guide/timeseries.html#dateoffset-objects

        [TRADES_AGG]: lib.html#backtesting.lib.TRADES_AGG

        If `show_legend` is `True`, the resulting plot graphs will contain
        labeled legends.

        If `open_browser` is `True`, the resulting `filename` will be
        opened in the default web browser.
        """
        if results is None:
            if self._results is None:
                raise RuntimeError('First issue `backtest.run()` to obtain results.')
            results = self._results

        return plot(
            results=results,
            df=self._data,
            indicators=results._strategy._indicators,
            filename=filename,
            plot_width=plot_width,
            plot_equity=plot_equity,
            plot_return=plot_return,
            plot_pl=plot_pl,
            plot_volume=plot_volume,
            plot_drawdown=plot_drawdown,
            plot_trades=plot_trades,
            smooth_equity=smooth_equity,
            relative_equity=relative_equity,
            superimpose=superimpose,
            resample=resample,
            reverse_indicators=reverse_indicators,
            show_legend=show_legend,
            open_browser=open_browser)<|MERGE_RESOLUTION|>--- conflicted
+++ resolved
@@ -962,17 +962,13 @@
                 # If order size was specified proportionally,
                 # precompute true size in units, accounting for margin and spread/commissions
                 size = order.size
-<<<<<<< HEAD
                 # if -1 < size < 1:
                 size = copysign(float((self._leverage * abs(size)) / adjusted_price), size)
-                # size = copysign(float((self.margin_available * self._leverage * abs(size)) // adjusted_price), size)
-=======
                 if size <= 0:
                     self.orders.remove(order)
                     continue
                 #     size = copysign(int((self.margin_available * self._leverage * abs(size))
                 #                         // adjusted_price), size)
->>>>>>> 86c2976f
                 #     # Not enough cash/margin even for a single unit
                 #     if not size:
                 #         self.orders.remove(order)
