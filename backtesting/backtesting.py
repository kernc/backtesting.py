--- conflicted
+++ resolved
@@ -701,14 +701,7 @@
 class _Broker:
     def __init__(self, *, data, cash, spread, commission, margin,
                  trade_on_close, hedging, exclusive_orders, index):
-<<<<<<< HEAD
         assert cash > 0, f"cash should be > 0, is {cash}"
-        assert -.1 <= commission < .1, \
-            ("commission should be between -10% "
-             f"(e.g. market-maker's rebates) and 10% (fees), is {commission}")
-=======
-        assert 0 < cash, f"cash should be >0, is {cash}"
->>>>>>> 126953ff
         assert 0 < margin <= 1, f"margin should be between 0 and 1, is {margin}"
         self._data: _Data = data
         self._cash = cash
