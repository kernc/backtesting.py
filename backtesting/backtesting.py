--- conflicted
+++ resolved
@@ -646,13 +646,8 @@
     def __set_contingent(self, type, price):
         assert type in ('sl', 'tp')
         assert price is None or 0 < price < np.inf
-<<<<<<< HEAD
         attr = f'_{self.__class__.__qualname__}__{type}_order'
-        order = getattr(self, attr)  # type: Order
-=======
-        attr = '_{}__{}_order'.format(self.__class__.__qualname__, type)
-        order: Order = getattr(self, attr)
->>>>>>> 773a85f4
+        order: Order = getattr(self, attr)  # type: Order
         if order:
             order.cancel()
         if price:
@@ -664,17 +659,10 @@
 class _Broker:
     def __init__(self, *, data, cash, commission, margin,
                  trade_on_close, hedging, exclusive_orders, index):
-<<<<<<< HEAD
         assert 0 < cash, f"cash should be >0, is {cash}"
         assert 0 <= commission < .1, f"commission should be between 0-10%, is {commission}"
         assert 0 < margin <= 1, f"margin should be between 0 and 1, is {margin}"
-        self._data = data  # type: _Data
-=======
-        assert 0 < cash, "cash shosuld be >0, is {}".format(cash)
-        assert 0 <= commission < .1, "commission should be between 0-10%, is {}".format(commission)
-        assert 0 < margin <= 1, "margin should be between 0 and 1, is {}".format(margin)
         self._data: _Data = data
->>>>>>> 773a85f4
         self._cash = cash
         self._commission = commission
         self._leverage = 1 / margin
@@ -712,25 +700,15 @@
         adjusted_price = self._adjusted_price(size)
 
         if is_long:
-<<<<<<< HEAD
-            if not (sl or -np.inf) <= (limit or stop or self.last_price) <= (tp or np.inf):
+            if not (sl or -np.inf) < (limit or stop or adjusted_price) < (tp or np.inf):
                 raise ValueError(
                     "Long orders require: "
-                    f"SL ({sl}) < LIMIT ({limit or stop or self.last_price}) < TP ({tp})")
+                    f"SL ({sl}) < LIMIT ({limit or stop or adjusted_price}) < TP ({tp})")
         else:
-            if not (tp or -np.inf) <= (limit or stop or self.last_price) <= (sl or np.inf):
+            if not (tp or -np.inf) < (limit or stop or adjusted_price) < (sl or np.inf):
                 raise ValueError(
                     "Short orders require: "
-                    f"TP ({tp}) < LIMIT ({limit or stop or self.last_price}) < SL ({sl})")
-=======
-            if not (sl or -np.inf) < (limit or stop or adjusted_price) < (tp or np.inf):
-                raise ValueError("Long orders require: SL ({}) < LIMIT ({}) < TP ({})".format(
-                    sl, limit or stop or adjusted_price, tp))
-        else:
-            if not (tp or -np.inf) < (limit or stop or adjusted_price) < (sl or np.inf):
-                raise ValueError("Short orders require: TP ({}) < LIMIT ({}) < SL ({})".format(
-                    tp, limit or stop or adjusted_price, sl))
->>>>>>> 773a85f4
+                    f"TP ({tp}) < LIMIT ({limit or stop or adjusted_price}) < SL ({sl})")
 
         order = Order(self, size, limit, stop, sl, tp, trade)
         # Put the new order in the order queue,
