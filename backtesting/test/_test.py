import inspect
import os
import sys
import time
import unittest
import warnings
from concurrent.futures.process import ProcessPoolExecutor
from contextlib import contextmanager
from glob import glob
from runpy import run_path
from tempfile import NamedTemporaryFile, gettempdir
from unittest import TestCase
from unittest.mock import patch

import numpy as np
import pandas as pd

from backtesting import Backtest, Strategy
from backtesting.lib import (
    OHLCV_AGG,
    barssince,
    cross,
    crossover,
    quantile,
    SignalStrategy,
    TrailingStrategy,
    PercentageTrailingStrategy,
    resample_apply,
    plot_heatmaps,
    random_ohlc_data,
)
from backtesting.test import GOOG, EURUSD, SMA
from backtesting._util import _Indicator, _as_str, _Array, try_

SHORT_DATA = GOOG.iloc[:20]  # Short data for fast tests with no indicator lag


@contextmanager
def _tempfile():
    with NamedTemporaryFile(suffix='.html') as f:
        if sys.platform.startswith('win'):
            f.close()
        yield f.name


@contextmanager
def chdir(path):
    cwd = os.getcwd()
    os.chdir(path)
    try:
        yield
    finally:
        os.chdir(cwd)


class SmaCross(Strategy):
    # NOTE: These values are also used on the website!
    fast = 10
    slow = 30

    def init(self):
        self.sma1 = self.I(SMA, self.data.Close, self.fast)
        self.sma2 = self.I(SMA, self.data.Close, self.slow)

    def next(self):
        if crossover(self.sma1, self.sma2):
            self.position.close()
            self.buy()
        elif crossover(self.sma2, self.sma1):
            self.position.close()
            self.sell()


class TestBacktest(TestCase):
    def test_run(self):
        bt = Backtest(EURUSD, SmaCross)
        bt.run()

    def test_run_invalid_param(self):
        bt = Backtest(GOOG, SmaCross)
        self.assertRaises(AttributeError, bt.run, foo=3)

    def test_run_speed(self):
        bt = Backtest(GOOG, SmaCross)
        start = time.process_time()
        bt.run()
        end = time.process_time()
        self.assertLess(end - start, .3)

    def test_data_missing_columns(self):
        df = GOOG.copy(deep=False)
        del df['Open']
        with self.assertRaises(ValueError):
            Backtest(df, SmaCross).run()

    def test_data_nan_columns(self):
        df = GOOG.copy()
        df['Open'] = np.nan
        with self.assertRaises(ValueError):
            Backtest(df, SmaCross).run()

    def test_data_extra_columns(self):
        df = GOOG.copy(deep=False)
        df['P/E'] = np.arange(len(df))
        df['MCap'] = np.arange(len(df))

        class S(Strategy):
            def init(self):
                assert len(self.data.MCap) == len(self.data.Close)
                assert len(self.data['P/E']) == len(self.data.Close)

            def next(self):
                assert len(self.data.MCap) == len(self.data.Close)
                assert len(self.data['P/E']) == len(self.data.Close)

        Backtest(df, S).run()

    def test_data_invalid(self):
        with self.assertRaises(TypeError):
            Backtest(GOOG.index, SmaCross).run()
        with self.assertRaises(ValueError):
            Backtest(GOOG.iloc[:0], SmaCross).run()

    def test_assertions(self):
        class Assertive(Strategy):
            def init(self):
                self.sma = self.I(SMA, self.data.Close, 10)
                self.remains_indicator = np.r_[2] * np.cumsum(self.sma * 5 + 1) * np.r_[2]

                self.transpose_invalid = self.I(lambda: np.column_stack((self.data.Open,
                                                                         self.data.Close)))

                resampled = resample_apply('W', SMA, self.data.Close, 3)
                resampled_ind = resample_apply('W', SMA, self.sma, 3)
                assert np.unique(resampled[-5:]).size == 1
                assert np.unique(resampled[-6:]).size == 2
                assert resampled in self._indicators, "Strategy.I not called"
                assert resampled_ind in self._indicators, "Strategy.I not called"

                assert 1 == try_(lambda: self.data.X, 1, AttributeError)
                assert 1 == try_(lambda: self.data['X'], 1, KeyError)

                assert self.data.pip == .01

                assert float(self.data.Close) == self.data.Close[-1]

            def next(self, FIVE_DAYS=pd.Timedelta('3 days')):
                assert self.equity >= 0

                assert isinstance(self.sma, _Indicator)
                assert isinstance(self.remains_indicator, _Indicator)
                assert self.remains_indicator.name
                assert isinstance(self.remains_indicator._opts, dict)

                assert not np.isnan(self.data.Open[-1])
                assert not np.isnan(self.data.High[-1])
                assert not np.isnan(self.data.Low[-1])
                assert not np.isnan(self.data.Close[-1])
                assert not np.isnan(self.data.Volume[-1])
                assert not np.isnan(self.sma[-1])
                assert self.data.index[-1]

                self.position
                self.position.size
                self.position.pl
                self.position.pl_pct
                self.position.is_long

                if crossover(self.sma, self.data.Close):
                    self.orders.cancel()  # cancels only non-contingent
                    price = self.data.Close[-1]
                    sl, tp = 1.05 * price, .9 * price

                    n_orders = len(self.orders)
                    self.sell(size=.21, limit=price, stop=price, sl=sl, tp=tp)
                    assert len(self.orders) == n_orders + 1

                    order = self.orders[-1]
                    assert order.limit == price
                    assert order.stop == price
                    assert order.size == -.21
                    assert order.sl == sl
                    assert order.tp == tp
                    assert not order.is_contingent

                elif self.position:
                    assert not self.position.is_long
                    assert self.position.is_short
                    assert self.position.pl
                    assert self.position.pl_pct
                    assert self.position.size < 0

                    trade = self.trades[0]
                    if self.data.index[-1] - self.data.index[trade.entry_bar] > FIVE_DAYS:
                        assert not trade.is_long
                        assert trade.is_short
                        assert trade.size < 0
                        assert trade.entry_bar > 0
                        assert isinstance(trade.entry_time, pd.Timestamp)
                        assert trade.exit_bar is None
                        assert trade.exit_time is None
                        assert trade.entry_price > 0
                        assert trade.exit_price is None
                        assert trade.pl / 1
                        assert trade.pl_pct / 1
                        assert trade.value > 0
                        assert trade.sl
                        assert trade.tp
                        # Close multiple times
                        self.position.close(.5)
                        self.position.close(.5)
                        self.position.close(.5)
                        self.position.close()
                        self.position.close()

        bt = Backtest(GOOG, Assertive)
        with self.assertWarns(UserWarning):
            stats = bt.run()
        self.assertEqual(stats['# Trades'], 145)

    def test_broker_params(self):
        bt = Backtest(GOOG.iloc[:100], SmaCross,
                      cash=1000, commission=.01, margin=.1, trade_on_close=True)
        bt.run()

    def test_dont_overwrite_data(self):
        df = EURUSD.copy()
        bt = Backtest(df, SmaCross)
        bt.run()
        bt.optimize(fast=4, slow=[6, 8])
        bt.plot(plot_drawdown=True, open_browser=False)
        self.assertTrue(df.equals(EURUSD))

    def test_strategy_abstract(self):
        class MyStrategy(Strategy):
            pass

        self.assertRaises(TypeError, MyStrategy, None, None)

    def test_strategy_str(self):
        bt = Backtest(GOOG.iloc[:100], SmaCross)
        self.assertEqual(str(bt.run()._strategy), SmaCross.__name__)
        self.assertEqual(str(bt.run(fast=11)._strategy), SmaCross.__name__ + '(fast=11)')

    def test_compute_drawdown(self):
        dd = pd.Series([0, 1, 7, 0, 4, 0, 0])
        durations, peaks = Backtest._compute_drawdown_duration_peaks(dd)
        np.testing.assert_array_equal(durations, pd.Series([3, 2], index=[3, 5]).reindex(dd.index))
        np.testing.assert_array_equal(peaks, pd.Series([7, 4], index=[3, 5]).reindex(dd.index))

    def test_compute_stats(self):
        stats = Backtest(GOOG, SmaCross).run()
        expected = pd.Series({
                # NOTE: These values are also used on the website!
                '# Trades': 66,
                'Avg. Drawdown Duration': pd.Timedelta('41 days 00:00:00'),
                'Avg. Drawdown [%]': -5.925851581948801,
                'Avg. Trade Duration': pd.Timedelta('46 days 00:00:00'),
                'Avg. Trade [%]': 2.531715975158555,
                'Best Trade [%]': 53.59595229490424,
                'Buy & Hold Return [%]': 703.4582419772772,
                'Calmar Ratio': 0.4414380935608377,
                'Duration': pd.Timedelta('3116 days 00:00:00'),
                'End': pd.Timestamp('2013-03-01 00:00:00'),
                'Equity Final [$]': 51422.98999999996,
                'Equity Peak [$]': 75787.44,
                'Expectancy [%]': 3.2748078066748834,
                'Exposure Time [%]': 96.74115456238361,
                'Max. Drawdown Duration': pd.Timedelta('584 days 00:00:00'),
                'Max. Drawdown [%]': -47.98012705007589,
                'Max. Trade Duration': pd.Timedelta('183 days 00:00:00'),
                'Profit Factor': 2.167945974262033,
                'Return (Ann.) [%]': 21.180255813792282,
                'Return [%]': 414.2298999999996,
                'Volatility (Ann.) [%]': 36.49390889140787,
                'SQN': 1.0766187356697705,
                'Sharpe Ratio': 0.5803778344714113,
                'Sortino Ratio': 1.0847880675854096,
                'Start': pd.Timestamp('2004-08-19 00:00:00'),
                'Win Rate [%]': 46.96969696969697,
                'Worst Trade [%]': -18.39887353835481,
        })

        def almost_equal(a, b):
            try:
                return np.isclose(a, b, rtol=1.e-8)
            except TypeError:
                return a == b

        diff = {key: print(key) or value
                for key, value in stats.filter(regex='^[^_]').items()
                if not almost_equal(value, expected[key])}
        self.assertDictEqual(diff, {})

        self.assertSequenceEqual(
            sorted(stats['_equity_curve'].columns),
            sorted(['Equity', 'DrawdownPct', 'DrawdownDuration']))

        self.assertEqual(len(stats['_trades']), 66)

        self.assertSequenceEqual(
            sorted(stats['_trades'].columns),
            sorted(['Size', 'EntryBar', 'ExitBar', 'EntryPrice', 'ExitPrice',
                    'PnL', 'ReturnPct', 'EntryTime', 'ExitTime', 'Duration']))

    def test_compute_stats_bordercase(self):

        class SingleTrade(Strategy):
            def init(self):
                self._done = False

            def next(self):
                if not self._done:
                    self.buy()
                    self._done = True
                if self.position:
                    self.position.close()

        class SinglePosition(Strategy):
            def init(self):
                pass

            def next(self):
                if not self.position:
                    self.buy()

        class NoTrade(Strategy):
            def init(self):
                pass

            def next(self):
                pass

        for strategy in (SmaCross,
                         SingleTrade,
                         SinglePosition,
                         NoTrade):
            with self.subTest(strategy=strategy.__name__):
                stats = Backtest(GOOG.iloc[:100], strategy).run()

                self.assertFalse(np.isnan(stats['Equity Final [$]']))
                self.assertFalse(stats['_equity_curve']['Equity'].isnull().any())
                self.assertEqual(stats['_strategy'].__class__, strategy)

    def test_trade_enter_hit_sl_on_same_day(self):
        the_day = pd.Timestamp("2012-10-17 00:00:00")

        class S(Strategy):
            def init(self): pass

            def next(self):
                if self.data.index[-1] == the_day:
                    self.buy(sl=720)

        self.assertEqual(Backtest(GOOG, S).run()._trades.iloc[0].ExitPrice, 720)

        class S(S):
            def next(self):
                if self.data.index[-1] == the_day:
                    self.buy(stop=758, sl=720)

        with self.assertWarns(UserWarning):
            self.assertEqual(Backtest(GOOG, S).run()._trades.iloc[0].ExitPrice, 705.58)

    def test_stop_price_between_sl_tp(self):
        class S(Strategy):
            def init(self): pass

            def next(self):
                if self.data.index[-1] == pd.Timestamp("2004-09-09 00:00:00"):
                    self.buy(stop=104, sl=103, tp=110)

        with self.assertWarns(UserWarning):
            self.assertEqual(Backtest(GOOG, S).run()._trades.iloc[0].EntryPrice, 104)

    def test_position_close_portion(self):
        class SmaCross(Strategy):
            def init(self):
                self.sma1 = self.I(SMA, self.data.Close, 10)
                self.sma2 = self.I(SMA, self.data.Close, 20)

            def next(self):
                if not self.position and crossover(self.sma1, self.sma2):
                    self.buy(size=10)
                if self.position and crossover(self.sma2, self.sma1):
                    self.position.close(portion=.5)

        bt = Backtest(GOOG, SmaCross, commission=.002)
        bt.run()

    def test_close_orders_from_last_strategy_iteration(self):
        class S(Strategy):
            def init(self): pass

            def next(self):
                if not self.position:
                    self.buy()
                elif len(self.data) == len(SHORT_DATA):
                    self.position.close()

        self.assertFalse(Backtest(SHORT_DATA, S).run()._trades.empty)

    def test_check_adjusted_price_when_placing_order(self):
        class S(Strategy):
            def init(self): pass

            def next(self):
                self.buy(tp=self.data.Close * 1.01)

        self.assertRaises(ValueError, Backtest(SHORT_DATA, S, commission=.02).run)


class TestStrategy(TestCase):
    def _Backtest(self, strategy_coroutine, **kwargs):
        class S(Strategy):
            def init(self):
                self.step = strategy_coroutine(self)

            def next(self):
                try_(self.step.__next__, None, StopIteration)

        return Backtest(SHORT_DATA, S, **kwargs)

    def test_position(self):
        def coroutine(self):
            yield self.buy()

            assert self.position
            assert self.position.is_long
            assert not self.position.is_short
            assert self.position.size > 0
            assert self.position.pl
            assert self.position.pl_pct

            yield self.position.close()

            assert not self.position
            assert not self.position.is_long
            assert not self.position.is_short
            assert not self.position.size
            assert not self.position.pl
            assert not self.position.pl_pct

        self._Backtest(coroutine).run()

    def test_broker_hedging(self):
        def coroutine(self):
            yield self.buy(size=2)

            assert len(self.trades) == 1
            yield self.sell(size=1)

            assert len(self.trades) == 2

        self._Backtest(coroutine, hedging=True).run()

    def test_broker_exclusive_orders(self):
        def coroutine(self):
            yield self.buy(size=2)

            assert len(self.trades) == 1
            yield self.sell(size=3)

            assert len(self.trades) == 1
            assert self.trades[0].size == -3

        self._Backtest(coroutine, exclusive_orders=True).run()

    def test_trade_multiple_close(self):
        def coroutine(self):
            yield self.buy()

            assert self.trades
            self.trades[-1].close(1)
            self.trades[-1].close(.1)
            yield

        self._Backtest(coroutine).run()

    def test_close_trade_leaves_needsize_0(self):
        def coroutine(self):
            self.buy(size=1)
            self.buy(size=1)
            yield
            if self.position:
                self.sell(size=1)

        self._Backtest(coroutine).run()

    def test_stop_limit_order_price_is_stop_price(self):
        def coroutine(self):
            self.buy(stop=112, limit=113, size=1)
            self.sell(stop=107, limit=105, size=1)
            yield

        stats = self._Backtest(coroutine).run()
        self.assertListEqual(stats._trades.filter(like='Price').stack().tolist(), [112, 107])

    def test_autoclose_trades_on_finish(self):
        def coroutine(self):
            yield self.buy()

        stats = self._Backtest(coroutine).run()
        self.assertEqual(len(stats._trades), 1)


class TestOptimize(TestCase):
    def test_optimize(self):
        bt = Backtest(GOOG.iloc[:100], SmaCross)
        OPT_PARAMS = dict(fast=range(2, 5, 2), slow=[2, 5, 7, 9])

        self.assertRaises(ValueError, bt.optimize)
        self.assertRaises(ValueError, bt.optimize, maximize='missing key', **OPT_PARAMS)
        self.assertRaises(ValueError, bt.optimize, maximize='missing key', **OPT_PARAMS)
        self.assertRaises(TypeError, bt.optimize, maximize=15, **OPT_PARAMS)
        self.assertRaises(TypeError, bt.optimize, constraint=15, **OPT_PARAMS)
        self.assertRaises(ValueError, bt.optimize, constraint=lambda d: False, **OPT_PARAMS)
        self.assertRaises(ValueError, bt.optimize, return_optimization=True, **OPT_PARAMS)

        res = bt.optimize(**OPT_PARAMS)
        self.assertIsInstance(res, pd.Series)

        default_maximize = inspect.signature(Backtest.optimize).parameters['maximize'].default
        res2 = bt.optimize(**OPT_PARAMS, maximize=lambda s: s[default_maximize])
        self.assertDictEqual(res.filter(regex='^[^_]').fillna(-1).to_dict(),
                             res2.filter(regex='^[^_]').fillna(-1).to_dict())

        res3, heatmap = bt.optimize(**OPT_PARAMS, return_heatmap=True,
                                    constraint=lambda d: d.slow > 2 * d.fast)
        self.assertIsInstance(heatmap, pd.Series)
        self.assertEqual(len(heatmap), 4)
        self.assertEqual(heatmap.name, default_maximize)

        with _tempfile() as f:
            bt.plot(filename=f, open_browser=False)

    def test_method_skopt(self):
        bt = Backtest(GOOG.iloc[:100], SmaCross)
        res, heatmap, skopt_results = bt.optimize(
            fast=range(2, 20), slow=np.arange(2, 20, dtype=object),
            constraint=lambda p: p.fast < p.slow,
            max_tries=30,
            method='skopt',
            return_optimization=True,
            return_heatmap=True,
            random_state=2)
        self.assertIsInstance(res, pd.Series)
        self.assertIsInstance(heatmap, pd.Series)
        self.assertGreater(heatmap.max(), 1.1)
        self.assertGreater(heatmap.min(), -2)
        self.assertEqual(-skopt_results.fun, heatmap.max())
        self.assertEqual(heatmap.index.tolist(), heatmap.dropna().index.unique().tolist())

    def test_max_tries(self):
        bt = Backtest(GOOG.iloc[:100], SmaCross)
        OPT_PARAMS = dict(fast=range(2, 10, 2), slow=[2, 5, 7, 9])
        for method, max_tries, random_state in (('grid', 5, 2),
                                                ('grid', .3, 2),
                                                ('skopt', 7, 0),
                                                ('skopt', .45, 0)):
            with self.subTest(method=method,
                              max_tries=max_tries,
                              random_state=random_state):
                _, heatmap = bt.optimize(max_tries=max_tries,
                                         method=method,
                                         random_state=random_state,
                                         return_heatmap=True,
                                         **OPT_PARAMS)
                self.assertEqual(len(heatmap), 6)

    def test_nowrite_df(self):
        # Test we don't write into passed data df by default.
        # Important for copy-on-write in Backtest.optimize()
        df = EURUSD.astype(float)
        values = df.values.ctypes.data
        assert values == df.values.ctypes.data

        class S(SmaCross):
            def init(self):
                super().init()
                assert values == self.data.df.values.ctypes.data

        bt = Backtest(df, S)
        _ = bt.run()
        assert values == bt._data.values.ctypes.data

    def test_multiprocessing_windows_spawn(self):
        df = GOOG.iloc[:100]
        kw = dict(fast=[10])

        stats1 = Backtest(df, SmaCross).optimize(**kw)
        with patch('multiprocessing.get_start_method', lambda **_: 'spawn'):
            with self.assertWarns(UserWarning) as cm:
                stats2 = Backtest(df, SmaCross).optimize(**kw)

        self.assertIn('multiprocessing support', cm.warning.args[0])
        assert stats1.filter('[^_]').equals(stats2.filter('[^_]')), (stats1, stats2)

    def test_optimize_invalid_param(self):
        bt = Backtest(GOOG.iloc[:100], SmaCross)
        self.assertRaises(AttributeError, bt.optimize, foo=range(3))
        self.assertRaises(ValueError, bt.optimize, fast=[])

    def test_optimize_no_trades(self):
        bt = Backtest(GOOG, SmaCross)
        stats = bt.optimize(fast=[3], slow=[3])
        self.assertTrue(stats.isnull().any())

    def test_optimize_speed(self):
        bt = Backtest(GOOG.iloc[:100], SmaCross)
        start = time.process_time()
        bt.optimize(fast=(2, 5, 7), slow=[10, 15, 20, 30])
        end = time.process_time()
        self.assertLess(end - start, .2)


class TestPlot(TestCase):
    def test_plot_before_run(self):
        bt = Backtest(GOOG, SmaCross)
        self.assertRaises(RuntimeError, bt.plot)

    def test_file_size(self):
        bt = Backtest(GOOG, SmaCross)
        bt.run()
        with _tempfile() as f:
            bt.plot(filename=f[:-len('.html')], open_browser=False)
            self.assertLess(os.path.getsize(f), 500000)

    def test_params(self):
        bt = Backtest(GOOG.iloc[:100], SmaCross)
        bt.run()
        with _tempfile() as f:
            for p in dict(plot_volume=False,
                          plot_equity=False,
                          plot_return=True,
                          plot_pl=False,
                          plot_drawdown=True,
                          superimpose=False,
                          resample='1W',
                          smooth_equity=False,
                          relative_equity=False,
                          reverse_indicators=True,
                          show_legend=False).items():
                with self.subTest(param=p[0]):
                    bt.plot(**dict([p]), filename=f, open_browser=False)

    def test_hide_legend(self):
        bt = Backtest(GOOG.iloc[:100], SmaCross)
        bt.run()
        with _tempfile() as f:
            bt.plot(filename=f, show_legend=False)
            # Give browser time to open before tempfile is removed
            time.sleep(5)

    def test_resolutions(self):
        with _tempfile() as f:
            for rule in 'LSTHDWM':
                with self.subTest(rule=rule):
                    df = EURUSD.iloc[:2].resample(rule).agg(OHLCV_AGG).dropna().iloc[:1100]
                    bt = Backtest(df, SmaCross)
                    bt.run()
                    bt.plot(filename=f, open_browser=False)

    def test_range_axis(self):
        df = GOOG.iloc[:100].reset_index(drop=True)

        # Warm-up. CPython bug bpo-29620.
        try:
            with self.assertWarns(UserWarning):
                Backtest(df, SmaCross)
        except RuntimeError:
            pass

        with self.assertWarns(UserWarning):
            bt = Backtest(df, SmaCross)
        bt.run()
        with _tempfile() as f:
            bt.plot(filename=f, open_browser=False)

    def test_preview(self):
        class Strategy(SmaCross):
            def init(self):
                super().init()

                def ok(x):
                    return x

                self.a = self.I(SMA, self.data.Open, 5, overlay=False, name='ok')
                self.b = self.I(ok, np.random.random(len(self.data.Open)))

        bt = Backtest(GOOG, Strategy)
        bt.run()
        with _tempfile() as f:
            bt.plot(filename=f, plot_drawdown=True, smooth_equity=True)
            # Give browser time to open before tempfile is removed
            time.sleep(5)

    def test_wellknown(self):
        class S(Strategy):
            def init(self):
                pass

            def next(self):
                date = self.data.index[-1]
                if date == pd.Timestamp('Thu 19 Oct 2006'):
                    self.buy(stop=484, limit=466, size=100)
                elif date == pd.Timestamp('Thu 30 Oct 2007'):
                    self.position.close()
                elif date == pd.Timestamp('Tue 11 Nov 2008'):
                    self.sell(stop=self.data.Low,
                              limit=324.90,  # High from 14 Nov
                              size=200)

        bt = Backtest(GOOG, S, margin=.1)
        stats = bt.run()
        trades = stats['_trades']

        self.assertAlmostEqual(stats['Equity Peak [$]'], 46961)
        self.assertEqual(stats['Equity Final [$]'], 0)
        self.assertEqual(len(trades), 2)
        assert trades[['EntryTime', 'ExitTime']].equals(
            pd.DataFrame(dict(EntryTime=pd.to_datetime(['2006-11-01', '2008-11-14']),
                              ExitTime=pd.to_datetime(['2007-10-31', '2009-09-21']))))
        assert trades['PnL'].round().equals(pd.Series([23469., -34420.]))

        with _tempfile() as f:
            bt.plot(filename=f, plot_drawdown=True, smooth_equity=False)
            # Give browser time to open before tempfile is removed
            time.sleep(1)

    def test_resample(self):
        bt = Backtest(GOOG, SmaCross)
        bt.run()
        import backtesting._plotting
        with _tempfile() as f,\
                patch.object(backtesting._plotting, '_MAX_CANDLES', 10),\
                self.assertWarns(UserWarning):
            bt.plot(filename=f, resample=True)
            # Give browser time to open before tempfile is removed
            time.sleep(1)

    def test_indicator_color(self):
        class S(Strategy):
            def init(self):
                a = self.I(SMA, self.data.Close, 5, overlay=True, color='red')
                b = self.I(SMA, self.data.Close, 10, overlay=False, color='blue')
                self.I(lambda: (a, b), overlay=False, color=('green', 'orange'))

            def next(self):
                pass

        bt = Backtest(GOOG, S)
        bt.run()
        with _tempfile() as f:
            bt.plot(filename=f,
                    plot_drawdown=False, plot_equity=False, plot_pl=False, plot_volume=False,
                    open_browser=False)

    def test_indicator_scatter(self):
        class S(Strategy):
            def init(self):
                self.I(SMA, self.data.Close, 5, overlay=True, scatter=True)
                self.I(SMA, self.data.Close, 10, overlay=False, scatter=True)

            def next(self):
                pass

        bt = Backtest(GOOG, S)
        bt.run()
        with _tempfile() as f:
            bt.plot(filename=f,
                    plot_drawdown=False, plot_equity=False, plot_pl=False, plot_volume=False,
                    open_browser=False)

    def test_indicator_legends(self):
        class S(Strategy):
            def init(self):
                self.I(lambda: (SMA(self.data.Close, 5), SMA(self.data.Close, 10)), overlay=False,
                       name='Simple Moving Averages', scatter=False, legends=['SMA 5', 'SMA 10'])

            def next(self):
                pass

        bt = Backtest(GOOG, S)
        bt.run()
        with _tempfile() as f:
            bt.plot(filename=f,
                    plot_drawdown=False, plot_equity=False, plot_pl=False, plot_volume=False,
                    open_browser=True)
            # Give browser time to open before tempfile is removed
            time.sleep(1)

<<<<<<< HEAD
=======
    def test_indicator_histogram(self):
        class S(Strategy):
            def init(self):
                self.I(SMA, self.data.Close, 5, overlay=True, scatter=False, histogram=True)
                self.I(SMA, self.data.Close, 10, overlay=False, scatter=False, histogram=True)

            def next(self):
                pass

        bt = Backtest(GOOG, S)
        bt.run()
        with _tempfile() as f:
            bt.plot(filename=f,
                    plot_drawdown=False, plot_equity=False, plot_pl=False, plot_volume=False,
                    open_browser=True)
            # Give browser time to open before tempfile is removed
            time.sleep(1)

>>>>>>> e8b9dbcb

class TestLib(TestCase):
    def test_barssince(self):
        self.assertEqual(barssince(np.r_[1, 0, 0]), 2)
        self.assertEqual(barssince(np.r_[0, 0, 0]), np.inf)
        self.assertEqual(barssince(np.r_[0, 0, 0], 0), 0)

    def test_cross(self):
        self.assertTrue(cross([0, 1], [1, 0]))
        self.assertTrue(cross([1, 0], [0, 1]))
        self.assertFalse(cross([1, 0], [1, 0]))

    def test_crossover(self):
        self.assertTrue(crossover([0, 1], [1, 0]))
        self.assertTrue(crossover([0, 1], .5))
        self.assertTrue(crossover([0, 1], pd.Series([.5, .5], index=[5, 6])))
        self.assertFalse(crossover([1, 0], [1, 0]))
        self.assertFalse(crossover([0], [1]))

    def test_quantile(self):
        self.assertEqual(quantile(np.r_[1, 3, 2], .5), 2)
        self.assertEqual(quantile(np.r_[1, 3, 2]), .5)

    def test_resample_apply(self):
        res = resample_apply('D', SMA, EURUSD.Close, 10)
        self.assertEqual(res.name, 'C[D]')
        self.assertEqual(res.count() / res.size, .9634)
        np.testing.assert_almost_equal(res.iloc[-48:].unique().tolist(),
                                       [1.242643, 1.242381, 1.242275],
                                       decimal=6)

        def resets_index(*args):
            return pd.Series(SMA(*args).values)

        res2 = resample_apply('D', resets_index, EURUSD.Close, 10)
        self.assertTrue((res.dropna() == res2.dropna()).all())
        self.assertTrue((res.index == res2.index).all())

        res3 = resample_apply('D', None, EURUSD)
        self.assertIn('Volume', res3)

        res3 = resample_apply('D', lambda df: (df.Close, df.Close), EURUSD)
        self.assertIsInstance(res3, pd.DataFrame)

    def test_plot_heatmaps(self):
        bt = Backtest(GOOG, SmaCross)
        stats, heatmap = bt.optimize(fast=range(2, 7, 2),
                                     slow=range(7, 15, 2),
                                     return_heatmap=True)
        with _tempfile() as f:
            for agg in ('mean',
                        lambda x: np.percentile(x, 75)):
                plot_heatmaps(heatmap, agg, filename=f, open_browser=False)

            # Preview
            plot_heatmaps(heatmap, filename=f)
            time.sleep(5)

    def test_random_ohlc_data(self):
        generator = random_ohlc_data(GOOG, frac=1)
        new_data = next(generator)
        self.assertEqual(list(new_data.index), list(GOOG.index))
        self.assertEqual(new_data.shape, GOOG.shape)
        self.assertEqual(list(new_data.columns), list(GOOG.columns))

    def test_SignalStrategy(self):
        class S(SignalStrategy):
            def init(self):
                sma = self.data.Close.s.rolling(10).mean()
                self.set_signal(self.data.Close > sma,
                                self.data.Close < sma)

        stats = Backtest(GOOG, S).run()
        self.assertIn(stats['# Trades'], (1181, 1182))  # varies on different archs?

    def test_TrailingStrategy(self):
        class S(TrailingStrategy):
            def init(self):
                super().init()
                self.set_atr_periods(40)
                self.set_trailing_sl(3)
                self.sma = self.I(lambda: self.data.Close.s.rolling(10).mean())

            def next(self):
                super().next()
                if not self.position and self.data.Close > self.sma:
                    self.buy()

        stats = Backtest(GOOG, S).run()
        self.assertEqual(stats['# Trades'], 57)

    def test_PercentageTrailingStrategy(self):
        class S(PercentageTrailingStrategy):
            def init(self):
                super().init()
                self.set_trailing_sl(5)
                self.sma = self.I(lambda: self.data.Close.s.rolling(10).mean())

            def next(self):
                super().next()
                if not self.position and self.data.Close > self.sma:
                    self.buy()

        stats = Backtest(GOOG, S).run()
        self.assertEqual(stats['# Trades'], 91)


class TestUtil(TestCase):
    def test_as_str(self):
        def func():
            pass

        class Class:
            def __call__(self):
                pass

        self.assertEqual(_as_str('4'), '4')
        self.assertEqual(_as_str(4), '4')
        self.assertEqual(_as_str(_Indicator([1, 2], name='x')), 'x')
        self.assertEqual(_as_str(func), 'func')
        self.assertEqual(_as_str(Class), 'Class')
        self.assertEqual(_as_str(Class()), 'Class')
        self.assertEqual(_as_str(pd.Series([1, 2], name='x')), 'x')
        self.assertEqual(_as_str(pd.DataFrame()), 'df')
        self.assertEqual(_as_str(lambda x: x), 'λ')
        for s in ('Open', 'High', 'Low', 'Close', 'Volume'):
            self.assertEqual(_as_str(_Array([1], name=s)), s[0])

    def test_pandas_accessors(self):
        class S(Strategy):
            def init(self):
                close, index = self.data.Close, self.data.index
                assert close.s.equals(pd.Series(close, index=index))
                assert self.data.df['Close'].equals(pd.Series(close, index=index))
                self.data.df['new_key'] = 2 * close

            def next(self):
                close, index = self.data.Close, self.data.index
                assert close.s.equals(pd.Series(close, index=index))
                assert self.data.df['Close'].equals(pd.Series(close, index=index))
                assert self.data.df['new_key'].equals(pd.Series(self.data.new_key, index=index))

        Backtest(GOOG.iloc[:20], S).run()

    def test_indicators_picklable(self):
        bt = Backtest(SHORT_DATA, SmaCross)
        with ProcessPoolExecutor() as executor:
            stats = executor.submit(Backtest.run, bt).result()
        assert stats._strategy._indicators[0]._opts, '._opts and .name were not unpickled'
        bt.plot(results=stats, resample='2d', open_browser=False)


class TestDocs(TestCase):
    DOCS_DIR = os.path.join(os.path.dirname(__file__), '..', '..', 'doc')

    @unittest.skipUnless(os.path.isdir(DOCS_DIR), "docs dir doesn't exist")
    def test_examples(self):
        examples = glob(os.path.join(self.DOCS_DIR, 'examples', '*.py'))
        self.assertGreaterEqual(len(examples), 4)
        with chdir(gettempdir()):
            for file in examples:
                with self.subTest(example=os.path.basename(file)):
                    run_path(file)

    def test_backtest_run_docstring_contains_stats_keys(self):
        stats = Backtest(SHORT_DATA, SmaCross).run()
        for key in stats.index:
            self.assertIn(key, Backtest.run.__doc__)

    def test_readme_contains_stats_keys(self):
        with open(os.path.join(os.path.dirname(__file__),
                               '..', '..', 'README.md')) as f:
            readme = f.read()
        stats = Backtest(SHORT_DATA, SmaCross).run()
        for key in stats.index:
            self.assertIn(key, readme)


if __name__ == '__main__':
    warnings.filterwarnings('error')
    unittest.main()<|MERGE_RESOLUTION|>--- conflicted
+++ resolved
@@ -790,8 +790,6 @@
             # Give browser time to open before tempfile is removed
             time.sleep(1)
 
-<<<<<<< HEAD
-=======
     def test_indicator_histogram(self):
         class S(Strategy):
             def init(self):
@@ -810,7 +808,6 @@
             # Give browser time to open before tempfile is removed
             time.sleep(1)
 
->>>>>>> e8b9dbcb
 
 class TestLib(TestCase):
     def test_barssince(self):
